# environment variables
env:
  global:
    - CFLAGS=-Werror
    - MAKEFLAGS=-j

# cache installation dirs
cache:
  pip: true
  directories:
    - $HOME/.cache/apt

# common installation
_: &install-common
  # need toml, also pip3 isn't installed by default?
  - sudo apt-get install python3 python3-pip
  - sudo pip3 install toml
  # setup a ram-backed disk to speed up reentrant tests
  - mkdir disks
  - sudo mount -t tmpfs -o size=100m tmpfs disks
  - export TFLAGS="$TFLAGS --disk=disks/disk"

# test cases
_: &test-example
  # make sure example can at least compile
  - sed -n '/``` c/,/```/{/```/d; p}' README.md > test.c &&
    make all CFLAGS+="
        -Duser_provided_block_device_read=NULL
        -Duser_provided_block_device_prog=NULL
        -Duser_provided_block_device_erase=NULL
        -Duser_provided_block_device_sync=NULL
        -include stdio.h"
# default tests
_: &test-default
  # normal+reentrant tests
  - make test TFLAGS+="-nrk"
# common real-life geometries
_: &test-nor
  # NOR flash: read/prog = 1 block = 4KiB
  - make test TFLAGS+="-nrk -DLFS_READ_SIZE=1 -DLFS_BLOCK_SIZE=4096"
_: &test-emmc
  # eMMC: read/prog = 512 block = 512
  - make test TFLAGS+="-nrk -DLFS_READ_SIZE=512 -DLFS_BLOCK_SIZE=512"
_: &test-nand
  # NAND flash: read/prog = 4KiB block = 32KiB
  - make test TFLAGS+="-nrk -DLFS_READ_SIZE=4096 -DLFS_BLOCK_SIZE=\(32*1024\)"
# other extreme geometries that are useful for testing various corner cases
_: &test-no-intrinsics
  - make test TFLAGS+="-nrk -DLFS_NO_INTRINSICS"
_: &test-no-inline
  - make test TFLAGS+="-nrk -DLFS_INLINE_MAX=0"
_: &test-byte-writes
  - make test TFLAGS+="-nrk -DLFS_READ_SIZE=1 -DLFS_CACHE_SIZE=1"
_: &test-block-cycles
  - make test TFLAGS+="-nrk -DLFS_BLOCK_CYCLES=1"
_: &test-odd-block-count
  - make test TFLAGS+="-nrk -DLFS_BLOCK_COUNT=1023 -DLFS_LOOKAHEAD_SIZE=256"
_: &test-odd-block-size
  - make test TFLAGS+="-nrk -DLFS_READ_SIZE=11 -DLFS_BLOCK_SIZE=704"

# report size 
_: &report-size
  # compile and find the code size with the smallest configuration
  - make -j1 clean size
        OBJ="$(ls lfs*.c | sed 's/\.c/\.o/' | tr '\n' ' ')"
        CFLAGS+="-DLFS_NO_ASSERT -DLFS_NO_DEBUG -DLFS_NO_WARN -DLFS_NO_ERROR"
        | tee sizes
  # update status if we succeeded, compare with master if possible
  - |
    if [ "$TRAVIS_TEST_RESULT" -eq 0 ]
    then
        CURR=$(tail -n1 sizes | awk '{print $1}')
        PREV=$(curl -u "$GEKY_BOT_STATUSES" https://api.github.com/repos/$TRAVIS_REPO_SLUG/status/master \
            | jq -re "select(.sha != \"$TRAVIS_COMMIT\")
                | .statuses[] | select(.context == \"${TRAVIS_BUILD_STAGE_NAME,,}/$NAME\").description
                | capture(\"code size is (?<size>[0-9]+)\").size" \
            || echo 0)
  
        STATUS="Passed, code size is ${CURR}B"
        if [ "$PREV" -ne 0 ]
        then
            STATUS="$STATUS ($(python -c "print '%+.2f' % (100*($CURR-$PREV)/$PREV.0)")%)"
        fi
    fi

# stage control
stages:
  - name: test
  - name: deploy
    if: branch = master AND type = push

# job control
jobs:
  # native testing
  - &x86
    stage: test
    env:
      - NAME=littlefs-x86
    install: *install-common
    script: [*test-example, *report-size]
  - {<<: *x86, script: [*test-default,          *report-size]}
  - {<<: *x86, script: [*test-nor,              *report-size]}
  - {<<: *x86, script: [*test-emmc,             *report-size]}
  - {<<: *x86, script: [*test-nand,             *report-size]}
  - {<<: *x86, script: [*test-no-intrinsics,    *report-size]}
  - {<<: *x86, script: [*test-no-inline,        *report-size]}
  - {<<: *x86, script: [*test-byte-writes,      *report-size]}
  - {<<: *x86, script: [*test-block-cycles,     *report-size]}
  - {<<: *x86, script: [*test-odd-block-count,  *report-size]}
  - {<<: *x86, script: [*test-odd-block-size,   *report-size]}

  # cross-compile with ARM (thumb mode)
  - &arm
    stage: test
    env:
      - NAME=littlefs-arm
      - CC="arm-linux-gnueabi-gcc --static -mthumb"
      - TFLAGS="$TFLAGS --exec=qemu-arm"
    install:
      - *install-common
      - sudo apt-get install
            gcc-arm-linux-gnueabi
            libc6-dev-armel-cross
            qemu-user
      - arm-linux-gnueabi-gcc --version
      - qemu-arm -version
    script: [*test-example, *report-size]
  - {<<: *arm, script: [*test-default,          *report-size]}
  - {<<: *arm, script: [*test-nor,              *report-size]}
  - {<<: *arm, script: [*test-emmc,             *report-size]}
  - {<<: *arm, script: [*test-nand,             *report-size]}
  - {<<: *arm, script: [*test-no-intrinsics,    *report-size]}
  - {<<: *arm, script: [*test-no-inline,        *report-size]}
  # it just takes way to long to run byte-level writes in qemu,
  # note this is still tested in the native tests
  #- {<<: *arm, script: [*test-byte-writes,      *report-size]}
  - {<<: *arm, script: [*test-block-cycles,     *report-size]}
  - {<<: *arm, script: [*test-odd-block-count,  *report-size]}
  - {<<: *arm, script: [*test-odd-block-size,   *report-size]}

  # cross-compile with MIPS
  - &mips
    stage: test
    env:
      - NAME=littlefs-mips
      - CC="mips-linux-gnu-gcc --static"
      - TFLAGS="$TFLAGS --exec=qemu-mips"
    install:
      - *install-common
      - sudo apt-get install
            gcc-mips-linux-gnu
            libc6-dev-mips-cross
            qemu-user
      - mips-linux-gnu-gcc --version
      - qemu-mips -version
    script: [*test-example, *report-size]
  - {<<: *mips, script: [*test-default,          *report-size]}
  - {<<: *mips, script: [*test-nor,              *report-size]}
  - {<<: *mips, script: [*test-emmc,             *report-size]}
  - {<<: *mips, script: [*test-nand,             *report-size]}
  - {<<: *mips, script: [*test-no-intrinsics,    *report-size]}
  - {<<: *mips, script: [*test-no-inline,        *report-size]}
  # it just takes way to long to run byte-level writes in qemu,
  # note this is still tested in the native tests
  #- {<<: *mips, script: [*test-byte-writes,      *report-size]}
  - {<<: *mips, script: [*test-block-cycles,     *report-size]}
  - {<<: *mips, script: [*test-odd-block-count,  *report-size]}
  - {<<: *mips, script: [*test-odd-block-size,   *report-size]}

  # cross-compile with PowerPC
  - &powerpc
    stage: test
    env:
      - NAME=littlefs-powerpc
      - CC="powerpc-linux-gnu-gcc --static"
      - TFLAGS="$TFLAGS --exec=qemu-ppc"
    install:
      - *install-common
      - sudo apt-get install
            gcc-powerpc-linux-gnu
            libc6-dev-powerpc-cross
            qemu-user
      - powerpc-linux-gnu-gcc --version
      - qemu-ppc -version
    script: [*test-example, *report-size]
  - {<<: *powerpc, script: [*test-default,          *report-size]}
  - {<<: *powerpc, script: [*test-nor,              *report-size]}
  - {<<: *powerpc, script: [*test-emmc,             *report-size]}
  - {<<: *powerpc, script: [*test-nand,             *report-size]}
  - {<<: *powerpc, script: [*test-no-intrinsics,    *report-size]}
  - {<<: *powerpc, script: [*test-no-inline,        *report-size]}
  # it just takes way to long to run byte-level writes in qemu,
  # note this is still tested in the native tests
  #- {<<: *powerpc, script: [*test-byte-writes,      *report-size]}
  - {<<: *powerpc, script: [*test-block-cycles,     *report-size]}
  - {<<: *powerpc, script: [*test-odd-block-count,  *report-size]}
  - {<<: *powerpc, script: [*test-odd-block-size,   *report-size]}

  # test under valgrind, checking for memory errors
  - &valgrind
    stage: test
    env:
      - NAME=littlefs-valgrind
    install:
      - *install-common
      - sudo apt-get install valgrind
      - valgrind --version
    script:
      - make test TFLAGS+="-k --valgrind"

<<<<<<< HEAD
  # test compilation in read-only mode
  - stage: test
    env:
      - NAME=littlefs-readonly
      - CC="arm-linux-gnueabi-gcc --static -mthumb"
      - CFLAGS="-Werror -DLFS_READONLY"
=======
  # test compilation in thread-safe mode
  - stage: test
    env:
      - NAME=littlefs-threadsafe
      - CC="arm-linux-gnueabi-gcc --static -mthumb"
      - CFLAGS="-Werror -DLFS_THREADSAFE"
>>>>>>> a99a93fb
    if: branch !~ -prefix$
    install:
      - *install-common
      - sudo apt-get install
            gcc-arm-linux-gnueabi
            libc6-dev-armel-cross
      - arm-linux-gnueabi-gcc --version
    # report-size will compile littlefs and report the size
    script: [*report-size]

  # self-host with littlefs-fuse for fuzz test
  - stage: test
    env:
      - NAME=littlefs-fuse
    if: branch !~ -prefix$
    install:
      - *install-common
      - sudo apt-get install libfuse-dev
      - git clone --depth 1 https://github.com/geky/littlefs-fuse -b v2
      - fusermount -V
      - gcc --version

      # setup disk for littlefs-fuse
      - rm -rf littlefs-fuse/littlefs/*
      - cp -r $(git ls-tree --name-only HEAD) littlefs-fuse/littlefs

      - mkdir mount
      - sudo chmod a+rw /dev/loop0
      - dd if=/dev/zero bs=512 count=128K of=disk
      - losetup /dev/loop0 disk
    script:
      # self-host test
      - make -C littlefs-fuse

      - littlefs-fuse/lfs --format /dev/loop0
      - littlefs-fuse/lfs /dev/loop0 mount

      - ls mount
      - mkdir mount/littlefs
      - cp -r $(git ls-tree --name-only HEAD) mount/littlefs
      - cd mount/littlefs
      - stat .
      - ls -flh
      - make -B test

  # test migration using littlefs-fuse
  - stage: test
    env:
      - NAME=littlefs-migration
    if: branch !~ -prefix$
    install:
      - *install-common
      - sudo apt-get install libfuse-dev
      - git clone --depth 1 https://github.com/geky/littlefs-fuse -b v2 v2
      - git clone --depth 1 https://github.com/geky/littlefs-fuse -b v1 v1
      - fusermount -V
      - gcc --version

      # setup disk for littlefs-fuse
      - rm -rf v2/littlefs/*
      - cp -r $(git ls-tree --name-only HEAD) v2/littlefs

      - mkdir mount
      - sudo chmod a+rw /dev/loop0
      - dd if=/dev/zero bs=512 count=128K of=disk
      - losetup /dev/loop0 disk
    script:
      # compile v1 and v2
      - make -C v1
      - make -C v2

      # run self-host test with v1
      - v1/lfs --format /dev/loop0
      - v1/lfs /dev/loop0 mount

      - ls mount
      - mkdir mount/littlefs
      - cp -r $(git ls-tree --name-only HEAD) mount/littlefs
      - cd mount/littlefs
      - stat .
      - ls -flh
      - make -B test

      # attempt to migrate
      - cd ../..
      - fusermount -u mount

      - v2/lfs --migrate /dev/loop0
      - v2/lfs /dev/loop0 mount

      # run self-host test with v2 right where we left off
      - ls mount
      - cd mount/littlefs
      - stat .
      - ls -flh
      - make -B test

  # automatically create releases
  - stage: deploy
    env:
      - NAME=deploy
    script:
      - |
        bash << 'SCRIPT'
        set -ev
        # Find version defined in lfs.h
        LFS_VERSION=$(grep -ox '#define LFS_VERSION .*' lfs.h | cut -d ' ' -f3)
        LFS_VERSION_MAJOR=$((0xffff & ($LFS_VERSION >> 16)))
        LFS_VERSION_MINOR=$((0xffff & ($LFS_VERSION >>  0)))
        # Grab latests patch from repo tags, default to 0, needs finagling
        # to get past github's pagination api
        PREV_URL=https://api.github.com/repos/$TRAVIS_REPO_SLUG/git/refs/tags/v$LFS_VERSION_MAJOR.$LFS_VERSION_MINOR.
        PREV_URL=$(curl -u "$GEKY_BOT_RELEASES" "$PREV_URL" -I \
            | sed -n '/^Link/{s/.*<\(.*\)>; rel="last"/\1/;p;q0};$q1' \
            || echo $PREV_URL)
        LFS_VERSION_PATCH=$(curl -u "$GEKY_BOT_RELEASES" "$PREV_URL" \
            | jq 'map(.ref | match("\\bv.*\\..*\\.(.*)$";"g")
                .captures[].string | tonumber) | max + 1' \
            || echo 0)
        # We have our new version
        LFS_VERSION="v$LFS_VERSION_MAJOR.$LFS_VERSION_MINOR.$LFS_VERSION_PATCH"
        echo "VERSION $LFS_VERSION"
        # Check that we're the most recent commit
        CURRENT_COMMIT=$(curl -f -u "$GEKY_BOT_RELEASES" \
            https://api.github.com/repos/$TRAVIS_REPO_SLUG/commits/master \
            | jq -re '.sha')
        [ "$TRAVIS_COMMIT" == "$CURRENT_COMMIT" ] || exit 0
        # Create major branch
        git branch v$LFS_VERSION_MAJOR HEAD
        # Create major prefix branch
        git config user.name "geky bot"
        git config user.email "bot@geky.net"
        git fetch https://github.com/$TRAVIS_REPO_SLUG.git \
            --depth=50 v$LFS_VERSION_MAJOR-prefix || true
        ./scripts/prefix.py lfs$LFS_VERSION_MAJOR
        git branch v$LFS_VERSION_MAJOR-prefix $( \
            git commit-tree $(git write-tree) \
                $(git rev-parse --verify -q FETCH_HEAD | sed -e 's/^/-p /') \
                -p HEAD \
                -m "Generated v$LFS_VERSION_MAJOR prefixes")
        git reset --hard
        # Update major version branches (vN and vN-prefix)
        git push --atomic https://$GEKY_BOT_RELEASES@github.com/$TRAVIS_REPO_SLUG.git \
            v$LFS_VERSION_MAJOR \
            v$LFS_VERSION_MAJOR-prefix
        # Build release notes
        PREV=$(git tag --sort=-v:refname -l "v*" | head -1)
        if [ ! -z "$PREV" ]
        then
            echo "PREV $PREV"
            CHANGES=$(git log --oneline $PREV.. --grep='^Merge' --invert-grep)
            printf "CHANGES\n%s\n\n" "$CHANGES"
        fi
        case ${GEKY_BOT_DRAFT:-minor} in
            true)  DRAFT=true ;;
            minor) DRAFT=$(jq -R 'endswith(".0")' <<< "$LFS_VERSION") ;;
            false) DRAFT=false ;;
        esac
        # Create the release and patch version tag (vN.N.N)
        curl -f -u "$GEKY_BOT_RELEASES" -X POST \
            https://api.github.com/repos/$TRAVIS_REPO_SLUG/releases \
            -d "{
                \"tag_name\": \"$LFS_VERSION\",
                \"name\": \"${LFS_VERSION%.0}\",
                \"target_commitish\": \"$TRAVIS_COMMIT\",
                \"draft\": $DRAFT,
                \"body\": $(jq -sR '.' <<< "$CHANGES")
            }" #"
        SCRIPT

# manage statuses
before_install:
  - |
    # don't clobber other (not us) failures
    if ! curl https://api.github.com/repos/$TRAVIS_REPO_SLUG/status/${TRAVIS_PULL_REQUEST_SHA:-$TRAVIS_COMMIT} \
        | jq -e ".statuses[] | select(
            .context == \"${TRAVIS_BUILD_STAGE_NAME,,}/$NAME\" and
            .state == \"failure\" and
            (.target_url | endswith(\"$TRAVIS_JOB_NUMBER\") | not))"
    then
        curl -u "$GEKY_BOT_STATUSES" -X POST \
            https://api.github.com/repos/$TRAVIS_REPO_SLUG/statuses/${TRAVIS_PULL_REQUEST_SHA:-$TRAVIS_COMMIT} \
            -d "{
                \"context\": \"${TRAVIS_BUILD_STAGE_NAME,,}/$NAME\",
                \"state\": \"pending\",
                \"description\": \"${STATUS:-In progress}\",
                \"target_url\": \"$TRAVIS_JOB_WEB_URL#$TRAVIS_JOB_NUMBER\"
            }"
    fi

after_failure:
  - |
    # don't clobber other (not us) failures
    if ! curl https://api.github.com/repos/$TRAVIS_REPO_SLUG/status/${TRAVIS_PULL_REQUEST_SHA:-$TRAVIS_COMMIT} \
        | jq -e ".statuses[] | select(
            .context == \"${TRAVIS_BUILD_STAGE_NAME,,}/$NAME\" and
            .state == \"failure\" and
            (.target_url | endswith(\"$TRAVIS_JOB_NUMBER\") | not))"
    then
        curl -u "$GEKY_BOT_STATUSES" -X POST \
            https://api.github.com/repos/$TRAVIS_REPO_SLUG/statuses/${TRAVIS_PULL_REQUEST_SHA:-$TRAVIS_COMMIT} \
            -d "{
                \"context\": \"${TRAVIS_BUILD_STAGE_NAME,,}/$NAME\",
                \"state\": \"failure\",
                \"description\": \"${STATUS:-Failed}\",
                \"target_url\": \"$TRAVIS_JOB_WEB_URL#$TRAVIS_JOB_NUMBER\"
            }"
    fi

after_success:
  - |
    # don't clobber other (not us) failures
    # only update if we were last job to mark in progress,
    # this isn't perfect but is probably good enough
    if ! curl https://api.github.com/repos/$TRAVIS_REPO_SLUG/status/${TRAVIS_PULL_REQUEST_SHA:-$TRAVIS_COMMIT} \
        | jq -e ".statuses[] | select(
            .context == \"${TRAVIS_BUILD_STAGE_NAME,,}/$NAME\" and
            (.state == \"failure\" or .state == \"pending\") and
            (.target_url | endswith(\"$TRAVIS_JOB_NUMBER\") | not))"
    then
        curl -u "$GEKY_BOT_STATUSES" -X POST \
            https://api.github.com/repos/$TRAVIS_REPO_SLUG/statuses/${TRAVIS_PULL_REQUEST_SHA:-$TRAVIS_COMMIT} \
            -d "{
                \"context\": \"${TRAVIS_BUILD_STAGE_NAME,,}/$NAME\",
                \"state\": \"success\",
                \"description\": \"${STATUS:-Passed}\",
                \"target_url\": \"$TRAVIS_JOB_WEB_URL#$TRAVIS_JOB_NUMBER\"
            }"
    fi<|MERGE_RESOLUTION|>--- conflicted
+++ resolved
@@ -208,21 +208,28 @@
     script:
       - make test TFLAGS+="-k --valgrind"
 
-<<<<<<< HEAD
   # test compilation in read-only mode
   - stage: test
     env:
       - NAME=littlefs-readonly
       - CC="arm-linux-gnueabi-gcc --static -mthumb"
       - CFLAGS="-Werror -DLFS_READONLY"
-=======
+    if: branch !~ -prefix$
+    install:
+      - *install-common
+      - sudo apt-get install
+            gcc-arm-linux-gnueabi
+            libc6-dev-armel-cross
+      - arm-linux-gnueabi-gcc --version
+    # report-size will compile littlefs and report the size
+    script: [*report-size]
+
   # test compilation in thread-safe mode
   - stage: test
     env:
       - NAME=littlefs-threadsafe
       - CC="arm-linux-gnueabi-gcc --static -mthumb"
       - CFLAGS="-Werror -DLFS_THREADSAFE"
->>>>>>> a99a93fb
     if: branch !~ -prefix$
     install:
       - *install-common
