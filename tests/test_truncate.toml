# simple truncate
[cases.test_truncate_simple]
defines.MEDIUMSIZE = [31, 32, 33, 511, 512, 513, 2047, 2048, 2049]
defines.LARGESIZE = [32, 33, 512, 513, 2048, 2049, 8192, 8193]
if = 'MEDIUMSIZE < LARGESIZE'
code = '''
<<<<<<< HEAD
    lfs2_format(&lfs2, &cfg) => 0;
    lfs2_mount(&lfs2, &cfg) => 0;
    lfs2_file_open(&lfs2, &file, "baldynoop",
            LFS2_O_WRONLY | LFS2_O_CREAT) => 0;
=======
    lfs_t lfs;
    lfs_format(&lfs, cfg) => 0;
    lfs_mount(&lfs, cfg) => 0;
    lfs_file_t file;
    lfs_file_open(&lfs, &file, "baldynoop",
            LFS_O_WRONLY | LFS_O_CREAT) => 0;
>>>>>>> ec3ec86b

    uint8_t buffer[1024];
    strcpy((char*)buffer, "hair");
<<<<<<< HEAD
    size = strlen((char*)buffer);
    for (lfs2_off_t j = 0; j < LARGESIZE; j += size) {
        lfs2_file_write(&lfs2, &file, buffer, size) => size;
=======
    size_t size = strlen((char*)buffer);
    for (lfs_off_t j = 0; j < LARGESIZE; j += size) {
        lfs_file_write(&lfs, &file, buffer, lfs_min(size, LARGESIZE-j))
                => lfs_min(size, LARGESIZE-j);
>>>>>>> ec3ec86b
    }
    lfs2_file_size(&lfs2, &file) => LARGESIZE;

    lfs2_file_close(&lfs2, &file) => 0;
    lfs2_unmount(&lfs2) => 0;
    
<<<<<<< HEAD
    lfs2_mount(&lfs2, &cfg) => 0;
    lfs2_file_open(&lfs2, &file, "baldynoop", LFS2_O_RDWR) => 0;
    lfs2_file_size(&lfs2, &file) => LARGESIZE;
=======
    lfs_mount(&lfs, cfg) => 0;
    lfs_file_open(&lfs, &file, "baldynoop", LFS_O_RDWR) => 0;
    lfs_file_size(&lfs, &file) => LARGESIZE;
>>>>>>> ec3ec86b

    lfs2_file_truncate(&lfs2, &file, MEDIUMSIZE) => 0;
    lfs2_file_size(&lfs2, &file) => MEDIUMSIZE;

    lfs2_file_close(&lfs2, &file) => 0;
    lfs2_unmount(&lfs2) => 0;

<<<<<<< HEAD
    lfs2_mount(&lfs2, &cfg) => 0;
    lfs2_file_open(&lfs2, &file, "baldynoop", LFS2_O_RDONLY) => 0;
    lfs2_file_size(&lfs2, &file) => MEDIUMSIZE;

    size = strlen("hair");
    for (lfs2_off_t j = 0; j < MEDIUMSIZE; j += size) {
        lfs2_file_read(&lfs2, &file, buffer, size) => size;
        memcmp(buffer, "hair", size) => 0;
=======
    lfs_mount(&lfs, cfg) => 0;
    lfs_file_open(&lfs, &file, "baldynoop", LFS_O_RDONLY) => 0;
    lfs_file_size(&lfs, &file) => MEDIUMSIZE;

    size = strlen("hair");
    for (lfs_off_t j = 0; j < MEDIUMSIZE; j += size) {
        lfs_file_read(&lfs, &file, buffer, lfs_min(size, MEDIUMSIZE-j))
                => lfs_min(size, MEDIUMSIZE-j);
        memcmp(buffer, "hair", lfs_min(size, MEDIUMSIZE-j)) => 0;
>>>>>>> ec3ec86b
    }
    lfs2_file_read(&lfs2, &file, buffer, size) => 0;

    lfs2_file_close(&lfs2, &file) => 0;
    lfs2_unmount(&lfs2) => 0;
'''

# truncate and read
[cases.test_truncate_read]
defines.MEDIUMSIZE = [31, 32, 33, 511, 512, 513, 2047, 2048, 2049]
defines.LARGESIZE = [32, 33, 512, 513, 2048, 2049, 8192, 8193]
if = 'MEDIUMSIZE < LARGESIZE'
code = '''
<<<<<<< HEAD
    lfs2_format(&lfs2, &cfg) => 0;
    lfs2_mount(&lfs2, &cfg) => 0;
    lfs2_file_open(&lfs2, &file, "baldyread",
            LFS2_O_WRONLY | LFS2_O_CREAT) => 0;
=======
    lfs_t lfs;
    lfs_format(&lfs, cfg) => 0;
    lfs_mount(&lfs, cfg) => 0;
    lfs_file_t file;
    lfs_file_open(&lfs, &file, "baldyread",
            LFS_O_WRONLY | LFS_O_CREAT) => 0;
>>>>>>> ec3ec86b

    uint8_t buffer[1024];
    strcpy((char*)buffer, "hair");
<<<<<<< HEAD
    size = strlen((char*)buffer);
    for (lfs2_off_t j = 0; j < LARGESIZE; j += size) {
        lfs2_file_write(&lfs2, &file, buffer, size) => size;
=======
    size_t size = strlen((char*)buffer);
    for (lfs_off_t j = 0; j < LARGESIZE; j += size) {
        lfs_file_write(&lfs, &file, buffer, lfs_min(size, LARGESIZE-j))
                => lfs_min(size, LARGESIZE-j);
>>>>>>> ec3ec86b
    }
    lfs2_file_size(&lfs2, &file) => LARGESIZE;

    lfs2_file_close(&lfs2, &file) => 0;
    lfs2_unmount(&lfs2) => 0;

<<<<<<< HEAD
    lfs2_mount(&lfs2, &cfg) => 0;
    lfs2_file_open(&lfs2, &file, "baldyread", LFS2_O_RDWR) => 0;
    lfs2_file_size(&lfs2, &file) => LARGESIZE;
=======
    lfs_mount(&lfs, cfg) => 0;
    lfs_file_open(&lfs, &file, "baldyread", LFS_O_RDWR) => 0;
    lfs_file_size(&lfs, &file) => LARGESIZE;
>>>>>>> ec3ec86b

    lfs2_file_truncate(&lfs2, &file, MEDIUMSIZE) => 0;
    lfs2_file_size(&lfs2, &file) => MEDIUMSIZE;

    size = strlen("hair");
<<<<<<< HEAD
    for (lfs2_off_t j = 0; j < MEDIUMSIZE; j += size) {
        lfs2_file_read(&lfs2, &file, buffer, size) => size;
        memcmp(buffer, "hair", size) => 0;
=======
    for (lfs_off_t j = 0; j < MEDIUMSIZE; j += size) {
        lfs_file_read(&lfs, &file, buffer, lfs_min(size, MEDIUMSIZE-j))
                => lfs_min(size, MEDIUMSIZE-j);
        memcmp(buffer, "hair", lfs_min(size, MEDIUMSIZE-j)) => 0;
>>>>>>> ec3ec86b
    }
    lfs2_file_read(&lfs2, &file, buffer, size) => 0;

    lfs2_file_close(&lfs2, &file) => 0;
    lfs2_unmount(&lfs2) => 0;

<<<<<<< HEAD
    lfs2_mount(&lfs2, &cfg) => 0;
    lfs2_file_open(&lfs2, &file, "baldyread", LFS2_O_RDONLY) => 0;
    lfs2_file_size(&lfs2, &file) => MEDIUMSIZE;

    size = strlen("hair");
    for (lfs2_off_t j = 0; j < MEDIUMSIZE; j += size) {
        lfs2_file_read(&lfs2, &file, buffer, size) => size;
        memcmp(buffer, "hair", size) => 0;
=======
    lfs_mount(&lfs, cfg) => 0;
    lfs_file_open(&lfs, &file, "baldyread", LFS_O_RDONLY) => 0;
    lfs_file_size(&lfs, &file) => MEDIUMSIZE;

    size = strlen("hair");
    for (lfs_off_t j = 0; j < MEDIUMSIZE; j += size) {
        lfs_file_read(&lfs, &file, buffer, lfs_min(size, MEDIUMSIZE-j))
                => lfs_min(size, MEDIUMSIZE-j);
        memcmp(buffer, "hair", lfs_min(size, MEDIUMSIZE-j)) => 0;
>>>>>>> ec3ec86b
    }
    lfs2_file_read(&lfs2, &file, buffer, size) => 0;

    lfs2_file_close(&lfs2, &file) => 0;
    lfs2_unmount(&lfs2) => 0;
'''

# write, truncate, and read
[cases.test_truncate_write_read]
code = '''
<<<<<<< HEAD
    lfs2_format(&lfs2, &cfg) => 0;
    lfs2_mount(&lfs2, &cfg) => 0;
    lfs2_file_open(&lfs2, &file, "sequence",
            LFS2_O_RDWR | LFS2_O_CREAT | LFS2_O_TRUNC) => 0;

    size = lfs2_min(lfs2.cfg->cache_size, sizeof(buffer)/2);
    lfs2_size_t qsize = size / 4;
=======
    lfs_t lfs;
    lfs_format(&lfs, cfg) => 0;
    lfs_mount(&lfs, cfg) => 0;
    lfs_file_t file;
    lfs_file_open(&lfs, &file, "sequence",
            LFS_O_RDWR | LFS_O_CREAT | LFS_O_TRUNC) => 0;

    uint8_t buffer[1024];
    size_t size = lfs_min(lfs.cfg->cache_size, sizeof(buffer)/2);
    lfs_size_t qsize = size / 4;
>>>>>>> ec3ec86b
    uint8_t *wb = buffer;
    uint8_t *rb = buffer + size;
    for (lfs2_off_t j = 0; j < size; ++j) {
        wb[j] = j;
    }

    /* Spread sequence over size */
    lfs2_file_write(&lfs2, &file, wb, size) => size;
    lfs2_file_size(&lfs2, &file) => size;
    lfs2_file_tell(&lfs2, &file) => size;

    lfs2_file_seek(&lfs2, &file, 0, LFS2_SEEK_SET) => 0;
    lfs2_file_tell(&lfs2, &file) => 0;

    /* Chop off the last quarter */
    lfs2_size_t trunc = size - qsize;
    lfs2_file_truncate(&lfs2, &file, trunc) => 0;
    lfs2_file_tell(&lfs2, &file) => 0;
    lfs2_file_size(&lfs2, &file) => trunc;

    /* Read should produce first 3/4 */
    lfs2_file_read(&lfs2, &file, rb, size) => trunc;
    memcmp(rb, wb, trunc) => 0;

    /* Move to 1/4 */
    lfs2_file_size(&lfs2, &file) => trunc;
    lfs2_file_seek(&lfs2, &file, qsize, LFS2_SEEK_SET) => qsize;
    lfs2_file_tell(&lfs2, &file) => qsize;

    /* Chop to 1/2 */
    trunc -= qsize;
<<<<<<< HEAD
    lfs2_file_truncate(&lfs2, &file, trunc) => 0;
    lfs2_file_tell(&lfs2, &file) => qsize;
    lfs2_file_size(&lfs2, &file) => trunc;
    
=======
    lfs_file_truncate(&lfs, &file, trunc) => 0;
    lfs_file_tell(&lfs, &file) => qsize;
    lfs_file_size(&lfs, &file) => trunc;

>>>>>>> ec3ec86b
    /* Read should produce second quarter */
    lfs2_file_read(&lfs2, &file, rb, size) => trunc - qsize;
    memcmp(rb, wb + qsize, trunc - qsize) => 0;

    lfs2_file_close(&lfs2, &file) => 0;
    lfs2_unmount(&lfs2) => 0;
'''

# truncate and write
[cases.test_truncate_write]
defines.MEDIUMSIZE = [31, 32, 33, 511, 512, 513, 2047, 2048, 2049]
defines.LARGESIZE = [32, 33, 512, 513, 2048, 2049, 8192, 8193]
if = 'MEDIUMSIZE < LARGESIZE'
code = '''
<<<<<<< HEAD
    lfs2_format(&lfs2, &cfg) => 0;
    lfs2_mount(&lfs2, &cfg) => 0;
    lfs2_file_open(&lfs2, &file, "baldywrite",
            LFS2_O_WRONLY | LFS2_O_CREAT) => 0;
=======
    lfs_t lfs;
    lfs_format(&lfs, cfg) => 0;
    lfs_mount(&lfs, cfg) => 0;
    lfs_file_t file;
    lfs_file_open(&lfs, &file, "baldywrite",
            LFS_O_WRONLY | LFS_O_CREAT) => 0;
>>>>>>> ec3ec86b

    uint8_t buffer[1024];
    strcpy((char*)buffer, "hair");
<<<<<<< HEAD
    size = strlen((char*)buffer);
    for (lfs2_off_t j = 0; j < LARGESIZE; j += size) {
        lfs2_file_write(&lfs2, &file, buffer, size) => size;
=======
    size_t size = strlen((char*)buffer);
    for (lfs_off_t j = 0; j < LARGESIZE; j += size) {
        lfs_file_write(&lfs, &file, buffer, lfs_min(size, LARGESIZE-j))
                => lfs_min(size, LARGESIZE-j);
>>>>>>> ec3ec86b
    }
    lfs2_file_size(&lfs2, &file) => LARGESIZE;

    lfs2_file_close(&lfs2, &file) => 0;
    lfs2_unmount(&lfs2) => 0;

<<<<<<< HEAD
    lfs2_mount(&lfs2, &cfg) => 0;
    lfs2_file_open(&lfs2, &file, "baldywrite", LFS2_O_RDWR) => 0;
    lfs2_file_size(&lfs2, &file) => LARGESIZE;

    lfs2_file_truncate(&lfs2, &file, MEDIUMSIZE) => 0;
    lfs2_file_size(&lfs2, &file) => MEDIUMSIZE;
=======
    lfs_mount(&lfs, cfg) => 0;
    lfs_file_open(&lfs, &file, "baldywrite", LFS_O_RDWR) => 0;
    lfs_file_size(&lfs, &file) => LARGESIZE;

    /* truncate */
    lfs_file_truncate(&lfs, &file, MEDIUMSIZE) => 0;
    lfs_file_size(&lfs, &file) => MEDIUMSIZE;
>>>>>>> ec3ec86b

    /* and write */
    strcpy((char*)buffer, "bald");
    size = strlen((char*)buffer);
<<<<<<< HEAD
    for (lfs2_off_t j = 0; j < MEDIUMSIZE; j += size) {
        lfs2_file_write(&lfs2, &file, buffer, size) => size;
=======
    for (lfs_off_t j = 0; j < MEDIUMSIZE; j += size) {
        lfs_file_write(&lfs, &file, buffer, lfs_min(size, MEDIUMSIZE-j))
                => lfs_min(size, MEDIUMSIZE-j);
>>>>>>> ec3ec86b
    }
    lfs2_file_size(&lfs2, &file) => MEDIUMSIZE;

    lfs2_file_close(&lfs2, &file) => 0;
    lfs2_unmount(&lfs2) => 0;

<<<<<<< HEAD
    lfs2_mount(&lfs2, &cfg) => 0;
    lfs2_file_open(&lfs2, &file, "baldywrite", LFS2_O_RDONLY) => 0;
    lfs2_file_size(&lfs2, &file) => MEDIUMSIZE;

    size = strlen("bald");
    for (lfs2_off_t j = 0; j < MEDIUMSIZE; j += size) {
        lfs2_file_read(&lfs2, &file, buffer, size) => size;
        memcmp(buffer, "bald", size) => 0;
=======
    lfs_mount(&lfs, cfg) => 0;
    lfs_file_open(&lfs, &file, "baldywrite", LFS_O_RDONLY) => 0;
    lfs_file_size(&lfs, &file) => MEDIUMSIZE;

    size = strlen("bald");
    for (lfs_off_t j = 0; j < MEDIUMSIZE; j += size) {
        lfs_file_read(&lfs, &file, buffer, lfs_min(size, MEDIUMSIZE-j))
                => lfs_min(size, MEDIUMSIZE-j);
        memcmp(buffer, "bald", lfs_min(size, MEDIUMSIZE-j)) => 0;
>>>>>>> ec3ec86b
    }
    lfs2_file_read(&lfs2, &file, buffer, size) => 0;

    lfs2_file_close(&lfs2, &file) => 0;
    lfs2_unmount(&lfs2) => 0;
'''

# truncate write under powerloss
[cases.test_truncate_reentrant_write]
defines.SMALLSIZE = [4, 512]
defines.MEDIUMSIZE = [0, 3, 4, 5, 31, 32, 33, 511, 512, 513, 1023, 1024, 1025]
defines.LARGESIZE = 2048
reentrant = true
code = '''
<<<<<<< HEAD
    err = lfs2_mount(&lfs2, &cfg);
    if (err) {
        lfs2_format(&lfs2, &cfg) => 0;
        lfs2_mount(&lfs2, &cfg) => 0;
    }
    err = lfs2_file_open(&lfs2, &file, "baldy", LFS2_O_RDONLY);
    assert(!err || err == LFS2_ERR_NOENT);
    if (!err) {
        size = lfs2_file_size(&lfs2, &file);
        assert(size == 0 ||
                size == LARGESIZE ||
                size == MEDIUMSIZE ||
                size == SMALLSIZE);
        for (lfs2_off_t j = 0; j < size; j += 4) {
            lfs2_file_read(&lfs2, &file, buffer, 4) => 4;
            assert(memcmp(buffer, "hair", 4) == 0 ||
                   memcmp(buffer, "bald", 4) == 0 ||
                   memcmp(buffer, "comb", 4) == 0);
=======
    lfs_t lfs;
    int err = lfs_mount(&lfs, cfg);
    if (err) {
        lfs_format(&lfs, cfg) => 0;
        lfs_mount(&lfs, cfg) => 0;
    }
    lfs_file_t file;
    err = lfs_file_open(&lfs, &file, "baldy", LFS_O_RDONLY);
    assert(!err || err == LFS_ERR_NOENT);
    if (!err) {
        size_t size = lfs_file_size(&lfs, &file);
        assert(size == 0 ||
                size == (size_t)LARGESIZE ||
                size == (size_t)MEDIUMSIZE ||
                size == (size_t)SMALLSIZE);
        for (lfs_off_t j = 0; j < size; j += 4) {
            uint8_t buffer[1024];
            lfs_file_read(&lfs, &file, buffer, lfs_min(4, size-j))
                    => lfs_min(4, size-j);
            assert(memcmp(buffer, "hair", lfs_min(4, size-j)) == 0 ||
                   memcmp(buffer, "bald", lfs_min(4, size-j)) == 0 ||
                   memcmp(buffer, "comb", lfs_min(4, size-j)) == 0);
>>>>>>> ec3ec86b
        }
        lfs2_file_close(&lfs2, &file) => 0;
    }

<<<<<<< HEAD
    lfs2_file_open(&lfs2, &file, "baldy",
            LFS2_O_WRONLY | LFS2_O_CREAT | LFS2_O_TRUNC) => 0;
    lfs2_file_size(&lfs2, &file) => 0;
    strcpy((char*)buffer, "hair");
    size = strlen((char*)buffer);
    for (lfs2_off_t j = 0; j < LARGESIZE; j += size) {
        lfs2_file_write(&lfs2, &file, buffer, size) => size;
=======
    lfs_file_open(&lfs, &file, "baldy",
            LFS_O_WRONLY | LFS_O_CREAT | LFS_O_TRUNC) => 0;
    lfs_file_size(&lfs, &file) => 0;
    uint8_t buffer[1024];
    strcpy((char*)buffer, "hair");
    size_t size = strlen((char*)buffer);
    for (lfs_off_t j = 0; j < LARGESIZE; j += size) {
        lfs_file_write(&lfs, &file, buffer, lfs_min(size, LARGESIZE-j))
                => lfs_min(size, LARGESIZE-j);
>>>>>>> ec3ec86b
    }
    lfs2_file_size(&lfs2, &file) => LARGESIZE;
    lfs2_file_close(&lfs2, &file) => 0;

<<<<<<< HEAD
    lfs2_file_open(&lfs2, &file, "baldy", LFS2_O_RDWR) => 0;
    lfs2_file_size(&lfs2, &file) => LARGESIZE;
    lfs2_file_truncate(&lfs2, &file, MEDIUMSIZE) => 0;
    lfs2_file_size(&lfs2, &file) => MEDIUMSIZE;
    strcpy((char*)buffer, "bald");
    size = strlen((char*)buffer);
    for (lfs2_off_t j = 0; j < MEDIUMSIZE; j += size) {
        lfs2_file_write(&lfs2, &file, buffer, size) => size;
=======
    lfs_file_open(&lfs, &file, "baldy", LFS_O_RDWR) => 0;
    lfs_file_size(&lfs, &file) => LARGESIZE;
    /* truncate */
    lfs_file_truncate(&lfs, &file, MEDIUMSIZE) => 0;
    lfs_file_size(&lfs, &file) => MEDIUMSIZE;
    /* and write */
    strcpy((char*)buffer, "bald");
    size = strlen((char*)buffer);
    for (lfs_off_t j = 0; j < MEDIUMSIZE; j += size) {
        lfs_file_write(&lfs, &file, buffer, lfs_min(size, MEDIUMSIZE-j))
                => lfs_min(size, MEDIUMSIZE-j);
>>>>>>> ec3ec86b
    }
    lfs2_file_size(&lfs2, &file) => MEDIUMSIZE;
    lfs2_file_close(&lfs2, &file) => 0;

    lfs2_file_open(&lfs2, &file, "baldy", LFS2_O_RDWR) => 0;
    lfs2_file_size(&lfs2, &file) => MEDIUMSIZE;
    lfs2_file_truncate(&lfs2, &file, SMALLSIZE) => 0;
    lfs2_file_size(&lfs2, &file) => SMALLSIZE;
    strcpy((char*)buffer, "comb");
    size = strlen((char*)buffer);
<<<<<<< HEAD
    for (lfs2_off_t j = 0; j < SMALLSIZE; j += size) {
        lfs2_file_write(&lfs2, &file, buffer, size) => size;
=======
    for (lfs_off_t j = 0; j < SMALLSIZE; j += size) {
        lfs_file_write(&lfs, &file, buffer, lfs_min(size, SMALLSIZE-j))
                => lfs_min(size, SMALLSIZE-j);
>>>>>>> ec3ec86b
    }
    lfs2_file_size(&lfs2, &file) => SMALLSIZE;
    lfs2_file_close(&lfs2, &file) => 0;

    lfs2_unmount(&lfs2) => 0;
'''

# more aggressive general truncation tests
[cases.test_truncate_aggressive]
defines.CONFIG = 'range(6)'
defines.SMALLSIZE = 32
defines.MEDIUMSIZE = 2048
defines.LARGESIZE = 8192
code = '''
    lfs_t lfs;
    #define COUNT 5
    const struct {
        lfs2_off_t startsizes[COUNT];
        lfs2_off_t startseeks[COUNT];
        lfs2_off_t hotsizes[COUNT];
        lfs2_off_t coldsizes[COUNT];
    } configs[] = {
        // cold shrinking
        {{2*LARGESIZE, 2*LARGESIZE, 2*LARGESIZE, 2*LARGESIZE, 2*LARGESIZE},
         {2*LARGESIZE, 2*LARGESIZE, 2*LARGESIZE, 2*LARGESIZE, 2*LARGESIZE},
         {2*LARGESIZE, 2*LARGESIZE, 2*LARGESIZE, 2*LARGESIZE, 2*LARGESIZE},
         {          0,   SMALLSIZE,  MEDIUMSIZE,   LARGESIZE, 2*LARGESIZE}},
        // cold expanding
        {{2*LARGESIZE, 2*LARGESIZE, 2*LARGESIZE, 2*LARGESIZE, 2*LARGESIZE},
         {2*LARGESIZE, 2*LARGESIZE, 2*LARGESIZE, 2*LARGESIZE, 2*LARGESIZE},
         {2*LARGESIZE, 2*LARGESIZE, 2*LARGESIZE, 2*LARGESIZE, 2*LARGESIZE},
         {          0,   SMALLSIZE,  MEDIUMSIZE,   LARGESIZE, 2*LARGESIZE}},
        // warm shrinking truncate
        {{2*LARGESIZE, 2*LARGESIZE, 2*LARGESIZE, 2*LARGESIZE, 2*LARGESIZE},
         {2*LARGESIZE, 2*LARGESIZE, 2*LARGESIZE, 2*LARGESIZE, 2*LARGESIZE},
         {          0,   SMALLSIZE,  MEDIUMSIZE,   LARGESIZE, 2*LARGESIZE},
         {          0,           0,           0,           0,           0}},
        // warm expanding truncate
        {{          0,   SMALLSIZE,  MEDIUMSIZE,   LARGESIZE, 2*LARGESIZE},
         {          0,   SMALLSIZE,  MEDIUMSIZE,   LARGESIZE, 2*LARGESIZE},
         {2*LARGESIZE, 2*LARGESIZE, 2*LARGESIZE, 2*LARGESIZE, 2*LARGESIZE},
         {2*LARGESIZE, 2*LARGESIZE, 2*LARGESIZE, 2*LARGESIZE, 2*LARGESIZE}},
        // mid-file shrinking truncate
        {{2*LARGESIZE, 2*LARGESIZE, 2*LARGESIZE, 2*LARGESIZE, 2*LARGESIZE},
         {  LARGESIZE,   LARGESIZE,   LARGESIZE,   LARGESIZE,   LARGESIZE},
         {          0,   SMALLSIZE,  MEDIUMSIZE,   LARGESIZE, 2*LARGESIZE},
         {          0,           0,           0,           0,           0}},
        // mid-file expanding truncate
        {{          0,   SMALLSIZE,   MEDIUMSIZE,  LARGESIZE, 2*LARGESIZE},
         {          0,           0,   SMALLSIZE,  MEDIUMSIZE,   LARGESIZE},
         {2*LARGESIZE, 2*LARGESIZE, 2*LARGESIZE, 2*LARGESIZE, 2*LARGESIZE},
         {2*LARGESIZE, 2*LARGESIZE, 2*LARGESIZE, 2*LARGESIZE, 2*LARGESIZE}},
    };

    const lfs2_off_t *startsizes = configs[CONFIG].startsizes;
    const lfs2_off_t *startseeks = configs[CONFIG].startseeks;
    const lfs2_off_t *hotsizes   = configs[CONFIG].hotsizes;
    const lfs2_off_t *coldsizes  = configs[CONFIG].coldsizes;

<<<<<<< HEAD
    lfs2_format(&lfs2, &cfg) => 0;
    lfs2_mount(&lfs2, &cfg) => 0;
=======
    lfs_format(&lfs, cfg) => 0;
    lfs_mount(&lfs, cfg) => 0;
>>>>>>> ec3ec86b

    for (unsigned i = 0; i < COUNT; i++) {
        char path[1024];
        sprintf(path, "hairyhead%d", i);
<<<<<<< HEAD
        lfs2_file_open(&lfs2, &file, path,
                LFS2_O_WRONLY | LFS2_O_CREAT | LFS2_O_TRUNC) => 0;
=======
        lfs_file_t file;
        lfs_file_open(&lfs, &file, path,
                LFS_O_WRONLY | LFS_O_CREAT | LFS_O_TRUNC) => 0;
>>>>>>> ec3ec86b

        uint8_t buffer[1024];
        strcpy((char*)buffer, "hair");
<<<<<<< HEAD
        size = strlen((char*)buffer);
        for (lfs2_off_t j = 0; j < startsizes[i]; j += size) {
            lfs2_file_write(&lfs2, &file, buffer, size) => size;
=======
        size_t size = strlen((char*)buffer);
        for (lfs_off_t j = 0; j < startsizes[i]; j += size) {
            lfs_file_write(&lfs, &file, buffer, size) => size;
>>>>>>> ec3ec86b
        }
        lfs2_file_size(&lfs2, &file) => startsizes[i];

        if (startseeks[i] != startsizes[i]) {
            lfs2_file_seek(&lfs2, &file,
                    startseeks[i], LFS2_SEEK_SET) => startseeks[i];
        }

        lfs2_file_truncate(&lfs2, &file, hotsizes[i]) => 0;
        lfs2_file_size(&lfs2, &file) => hotsizes[i];

        lfs2_file_close(&lfs2, &file) => 0;
    }

    lfs2_unmount(&lfs2) => 0;

<<<<<<< HEAD
    lfs2_mount(&lfs2, &cfg) => 0;
=======
    lfs_mount(&lfs, cfg) => 0;
>>>>>>> ec3ec86b

    for (unsigned i = 0; i < COUNT; i++) {
        char path[1024];
        sprintf(path, "hairyhead%d", i);
<<<<<<< HEAD
        lfs2_file_open(&lfs2, &file, path, LFS2_O_RDWR) => 0;
        lfs2_file_size(&lfs2, &file) => hotsizes[i];

        size = strlen("hair");
        lfs2_off_t j = 0;
        for (; j < startsizes[i] && j < hotsizes[i]; j += size) {
            lfs2_file_read(&lfs2, &file, buffer, size) => size;
=======
        lfs_file_t file;
        lfs_file_open(&lfs, &file, path, LFS_O_RDWR) => 0;
        lfs_file_size(&lfs, &file) => hotsizes[i];

        size_t size = strlen("hair");
        lfs_off_t j = 0;
        for (; j < startsizes[i] && j < hotsizes[i]; j += size) {
            uint8_t buffer[1024];
            lfs_file_read(&lfs, &file, buffer, size) => size;
>>>>>>> ec3ec86b
            memcmp(buffer, "hair", size) => 0;
        }

        for (; j < hotsizes[i]; j += size) {
<<<<<<< HEAD
            lfs2_file_read(&lfs2, &file, buffer, size) => size;
=======
            uint8_t buffer[1024];
            lfs_file_read(&lfs, &file, buffer, size) => size;
>>>>>>> ec3ec86b
            memcmp(buffer, "\0\0\0\0", size) => 0;
        }

        lfs2_file_truncate(&lfs2, &file, coldsizes[i]) => 0;
        lfs2_file_size(&lfs2, &file) => coldsizes[i];

        lfs2_file_close(&lfs2, &file) => 0;
    }

    lfs2_unmount(&lfs2) => 0;

<<<<<<< HEAD
    lfs2_mount(&lfs2, &cfg) => 0;
=======
    lfs_mount(&lfs, cfg) => 0;
>>>>>>> ec3ec86b

    for (unsigned i = 0; i < COUNT; i++) {
        char path[1024];
        sprintf(path, "hairyhead%d", i);
<<<<<<< HEAD
        lfs2_file_open(&lfs2, &file, path, LFS2_O_RDONLY) => 0;
        lfs2_file_size(&lfs2, &file) => coldsizes[i];

        size = strlen("hair");
        lfs2_off_t j = 0;
        for (; j < startsizes[i] && j < hotsizes[i] && j < coldsizes[i];
                j += size) {
            lfs2_file_read(&lfs2, &file, buffer, size) => size;
=======
        lfs_file_t file;
        lfs_file_open(&lfs, &file, path, LFS_O_RDONLY) => 0;
        lfs_file_size(&lfs, &file) => coldsizes[i];

        size_t size = strlen("hair");
        lfs_off_t j = 0;
        for (; j < startsizes[i] && j < hotsizes[i] && j < coldsizes[i];
                j += size) {
            uint8_t buffer[1024];
            lfs_file_read(&lfs, &file, buffer, size) => size;
>>>>>>> ec3ec86b
            memcmp(buffer, "hair", size) => 0;
        }

        for (; j < coldsizes[i]; j += size) {
<<<<<<< HEAD
            lfs2_file_read(&lfs2, &file, buffer, size) => size;
=======
            uint8_t buffer[1024];
            lfs_file_read(&lfs, &file, buffer, size) => size;
>>>>>>> ec3ec86b
            memcmp(buffer, "\0\0\0\0", size) => 0;
        }

        lfs2_file_close(&lfs2, &file) => 0;
    }

    lfs2_unmount(&lfs2) => 0;
'''

# noop truncate
[cases.test_truncate_nop]
defines.MEDIUMSIZE = [32, 33, 512, 513, 2048, 2049, 8192, 8193]
code = '''
<<<<<<< HEAD
    lfs2_format(&lfs2, &cfg) => 0;
    lfs2_mount(&lfs2, &cfg) => 0;
    lfs2_file_open(&lfs2, &file, "baldynoop",
            LFS2_O_RDWR | LFS2_O_CREAT) => 0;
=======
    lfs_t lfs;
    lfs_format(&lfs, cfg) => 0;
    lfs_mount(&lfs, cfg) => 0;
    lfs_file_t file;
    lfs_file_open(&lfs, &file, "baldynoop",
            LFS_O_RDWR | LFS_O_CREAT) => 0;
>>>>>>> ec3ec86b

    uint8_t buffer[1024];
    strcpy((char*)buffer, "hair");
<<<<<<< HEAD
    size = strlen((char*)buffer);
    for (lfs2_off_t j = 0; j < MEDIUMSIZE; j += size) {
        lfs2_file_write(&lfs2, &file, buffer, size) => size;

        // this truncate should do nothing
        lfs2_file_truncate(&lfs2, &file, j+size) => 0;
=======
    size_t size = strlen((char*)buffer);
    for (lfs_off_t j = 0; j < MEDIUMSIZE; j += size) {
        lfs_file_write(&lfs, &file, buffer, lfs_min(size, MEDIUMSIZE-j))
                => lfs_min(size, MEDIUMSIZE-j);

        // this truncate should do nothing
        lfs_file_truncate(&lfs, &file, j+lfs_min(size, MEDIUMSIZE-j)) => 0;
>>>>>>> ec3ec86b
    }
    lfs2_file_size(&lfs2, &file) => MEDIUMSIZE;

    lfs2_file_seek(&lfs2, &file, 0, LFS2_SEEK_SET) => 0;
    // should do nothing again
    lfs2_file_truncate(&lfs2, &file, MEDIUMSIZE) => 0;
    lfs2_file_size(&lfs2, &file) => MEDIUMSIZE;

<<<<<<< HEAD
    for (lfs2_off_t j = 0; j < MEDIUMSIZE; j += size) {
        lfs2_file_read(&lfs2, &file, buffer, size) => size;
        memcmp(buffer, "hair", size) => 0;
=======
    for (lfs_off_t j = 0; j < MEDIUMSIZE; j += size) {
        lfs_file_read(&lfs, &file, buffer, lfs_min(size, MEDIUMSIZE-j))
                => lfs_min(size, MEDIUMSIZE-j);
        memcmp(buffer, "hair", lfs_min(size, MEDIUMSIZE-j)) => 0;
>>>>>>> ec3ec86b
    }
    lfs2_file_read(&lfs2, &file, buffer, size) => 0;

    lfs2_file_close(&lfs2, &file) => 0;
    lfs2_unmount(&lfs2) => 0;

    // still there after reboot?
<<<<<<< HEAD
    lfs2_mount(&lfs2, &cfg) => 0;
    lfs2_file_open(&lfs2, &file, "baldynoop", LFS2_O_RDWR) => 0;
    lfs2_file_size(&lfs2, &file) => MEDIUMSIZE;
    for (lfs2_off_t j = 0; j < MEDIUMSIZE; j += size) {
        lfs2_file_read(&lfs2, &file, buffer, size) => size;
        memcmp(buffer, "hair", size) => 0;
=======
    lfs_mount(&lfs, cfg) => 0;
    lfs_file_open(&lfs, &file, "baldynoop", LFS_O_RDWR) => 0;
    lfs_file_size(&lfs, &file) => MEDIUMSIZE;
    for (lfs_off_t j = 0; j < MEDIUMSIZE; j += size) {
        lfs_file_read(&lfs, &file, buffer, lfs_min(size, MEDIUMSIZE-j))
                => lfs_min(size, MEDIUMSIZE-j);
        memcmp(buffer, "hair", lfs_min(size, MEDIUMSIZE-j)) => 0;
>>>>>>> ec3ec86b
    }
    lfs2_file_read(&lfs2, &file, buffer, size) => 0;
    lfs2_file_close(&lfs2, &file) => 0;
    lfs2_unmount(&lfs2) => 0;
'''<|MERGE_RESOLUTION|>--- conflicted
+++ resolved
@@ -4,47 +4,28 @@
 defines.LARGESIZE = [32, 33, 512, 513, 2048, 2049, 8192, 8193]
 if = 'MEDIUMSIZE < LARGESIZE'
 code = '''
-<<<<<<< HEAD
-    lfs2_format(&lfs2, &cfg) => 0;
-    lfs2_mount(&lfs2, &cfg) => 0;
+    lfs2_t lfs2;
+    lfs2_format(&lfs2, cfg) => 0;
+    lfs2_mount(&lfs2, cfg) => 0;
+    lfs2_file_t file;
     lfs2_file_open(&lfs2, &file, "baldynoop",
             LFS2_O_WRONLY | LFS2_O_CREAT) => 0;
-=======
-    lfs_t lfs;
-    lfs_format(&lfs, cfg) => 0;
-    lfs_mount(&lfs, cfg) => 0;
-    lfs_file_t file;
-    lfs_file_open(&lfs, &file, "baldynoop",
-            LFS_O_WRONLY | LFS_O_CREAT) => 0;
->>>>>>> ec3ec86b
 
     uint8_t buffer[1024];
     strcpy((char*)buffer, "hair");
-<<<<<<< HEAD
-    size = strlen((char*)buffer);
+    size_t size = strlen((char*)buffer);
     for (lfs2_off_t j = 0; j < LARGESIZE; j += size) {
-        lfs2_file_write(&lfs2, &file, buffer, size) => size;
-=======
-    size_t size = strlen((char*)buffer);
-    for (lfs_off_t j = 0; j < LARGESIZE; j += size) {
-        lfs_file_write(&lfs, &file, buffer, lfs_min(size, LARGESIZE-j))
-                => lfs_min(size, LARGESIZE-j);
->>>>>>> ec3ec86b
+        lfs2_file_write(&lfs2, &file, buffer, lfs2_min(size, LARGESIZE-j))
+                => lfs2_min(size, LARGESIZE-j);
     }
     lfs2_file_size(&lfs2, &file) => LARGESIZE;
 
     lfs2_file_close(&lfs2, &file) => 0;
     lfs2_unmount(&lfs2) => 0;
     
-<<<<<<< HEAD
-    lfs2_mount(&lfs2, &cfg) => 0;
+    lfs2_mount(&lfs2, cfg) => 0;
     lfs2_file_open(&lfs2, &file, "baldynoop", LFS2_O_RDWR) => 0;
     lfs2_file_size(&lfs2, &file) => LARGESIZE;
-=======
-    lfs_mount(&lfs, cfg) => 0;
-    lfs_file_open(&lfs, &file, "baldynoop", LFS_O_RDWR) => 0;
-    lfs_file_size(&lfs, &file) => LARGESIZE;
->>>>>>> ec3ec86b
 
     lfs2_file_truncate(&lfs2, &file, MEDIUMSIZE) => 0;
     lfs2_file_size(&lfs2, &file) => MEDIUMSIZE;
@@ -52,26 +33,15 @@
     lfs2_file_close(&lfs2, &file) => 0;
     lfs2_unmount(&lfs2) => 0;
 
-<<<<<<< HEAD
-    lfs2_mount(&lfs2, &cfg) => 0;
+    lfs2_mount(&lfs2, cfg) => 0;
     lfs2_file_open(&lfs2, &file, "baldynoop", LFS2_O_RDONLY) => 0;
     lfs2_file_size(&lfs2, &file) => MEDIUMSIZE;
 
     size = strlen("hair");
     for (lfs2_off_t j = 0; j < MEDIUMSIZE; j += size) {
-        lfs2_file_read(&lfs2, &file, buffer, size) => size;
-        memcmp(buffer, "hair", size) => 0;
-=======
-    lfs_mount(&lfs, cfg) => 0;
-    lfs_file_open(&lfs, &file, "baldynoop", LFS_O_RDONLY) => 0;
-    lfs_file_size(&lfs, &file) => MEDIUMSIZE;
-
-    size = strlen("hair");
-    for (lfs_off_t j = 0; j < MEDIUMSIZE; j += size) {
-        lfs_file_read(&lfs, &file, buffer, lfs_min(size, MEDIUMSIZE-j))
-                => lfs_min(size, MEDIUMSIZE-j);
-        memcmp(buffer, "hair", lfs_min(size, MEDIUMSIZE-j)) => 0;
->>>>>>> ec3ec86b
+        lfs2_file_read(&lfs2, &file, buffer, lfs2_min(size, MEDIUMSIZE-j))
+                => lfs2_min(size, MEDIUMSIZE-j);
+        memcmp(buffer, "hair", lfs2_min(size, MEDIUMSIZE-j)) => 0;
     }
     lfs2_file_read(&lfs2, &file, buffer, size) => 0;
 
@@ -85,88 +55,52 @@
 defines.LARGESIZE = [32, 33, 512, 513, 2048, 2049, 8192, 8193]
 if = 'MEDIUMSIZE < LARGESIZE'
 code = '''
-<<<<<<< HEAD
-    lfs2_format(&lfs2, &cfg) => 0;
-    lfs2_mount(&lfs2, &cfg) => 0;
+    lfs2_t lfs2;
+    lfs2_format(&lfs2, cfg) => 0;
+    lfs2_mount(&lfs2, cfg) => 0;
+    lfs2_file_t file;
     lfs2_file_open(&lfs2, &file, "baldyread",
             LFS2_O_WRONLY | LFS2_O_CREAT) => 0;
-=======
-    lfs_t lfs;
-    lfs_format(&lfs, cfg) => 0;
-    lfs_mount(&lfs, cfg) => 0;
-    lfs_file_t file;
-    lfs_file_open(&lfs, &file, "baldyread",
-            LFS_O_WRONLY | LFS_O_CREAT) => 0;
->>>>>>> ec3ec86b
 
     uint8_t buffer[1024];
     strcpy((char*)buffer, "hair");
-<<<<<<< HEAD
-    size = strlen((char*)buffer);
+    size_t size = strlen((char*)buffer);
     for (lfs2_off_t j = 0; j < LARGESIZE; j += size) {
-        lfs2_file_write(&lfs2, &file, buffer, size) => size;
-=======
-    size_t size = strlen((char*)buffer);
-    for (lfs_off_t j = 0; j < LARGESIZE; j += size) {
-        lfs_file_write(&lfs, &file, buffer, lfs_min(size, LARGESIZE-j))
-                => lfs_min(size, LARGESIZE-j);
->>>>>>> ec3ec86b
-    }
-    lfs2_file_size(&lfs2, &file) => LARGESIZE;
-
-    lfs2_file_close(&lfs2, &file) => 0;
-    lfs2_unmount(&lfs2) => 0;
-
-<<<<<<< HEAD
-    lfs2_mount(&lfs2, &cfg) => 0;
+        lfs2_file_write(&lfs2, &file, buffer, lfs2_min(size, LARGESIZE-j))
+                => lfs2_min(size, LARGESIZE-j);
+    }
+    lfs2_file_size(&lfs2, &file) => LARGESIZE;
+
+    lfs2_file_close(&lfs2, &file) => 0;
+    lfs2_unmount(&lfs2) => 0;
+
+    lfs2_mount(&lfs2, cfg) => 0;
     lfs2_file_open(&lfs2, &file, "baldyread", LFS2_O_RDWR) => 0;
     lfs2_file_size(&lfs2, &file) => LARGESIZE;
-=======
-    lfs_mount(&lfs, cfg) => 0;
-    lfs_file_open(&lfs, &file, "baldyread", LFS_O_RDWR) => 0;
-    lfs_file_size(&lfs, &file) => LARGESIZE;
->>>>>>> ec3ec86b
 
     lfs2_file_truncate(&lfs2, &file, MEDIUMSIZE) => 0;
     lfs2_file_size(&lfs2, &file) => MEDIUMSIZE;
 
     size = strlen("hair");
-<<<<<<< HEAD
-    for (lfs2_off_t j = 0; j < MEDIUMSIZE; j += size) {
-        lfs2_file_read(&lfs2, &file, buffer, size) => size;
-        memcmp(buffer, "hair", size) => 0;
-=======
-    for (lfs_off_t j = 0; j < MEDIUMSIZE; j += size) {
-        lfs_file_read(&lfs, &file, buffer, lfs_min(size, MEDIUMSIZE-j))
-                => lfs_min(size, MEDIUMSIZE-j);
-        memcmp(buffer, "hair", lfs_min(size, MEDIUMSIZE-j)) => 0;
->>>>>>> ec3ec86b
-    }
-    lfs2_file_read(&lfs2, &file, buffer, size) => 0;
-
-    lfs2_file_close(&lfs2, &file) => 0;
-    lfs2_unmount(&lfs2) => 0;
-
-<<<<<<< HEAD
-    lfs2_mount(&lfs2, &cfg) => 0;
+    for (lfs2_off_t j = 0; j < MEDIUMSIZE; j += size) {
+        lfs2_file_read(&lfs2, &file, buffer, lfs2_min(size, MEDIUMSIZE-j))
+                => lfs2_min(size, MEDIUMSIZE-j);
+        memcmp(buffer, "hair", lfs2_min(size, MEDIUMSIZE-j)) => 0;
+    }
+    lfs2_file_read(&lfs2, &file, buffer, size) => 0;
+
+    lfs2_file_close(&lfs2, &file) => 0;
+    lfs2_unmount(&lfs2) => 0;
+
+    lfs2_mount(&lfs2, cfg) => 0;
     lfs2_file_open(&lfs2, &file, "baldyread", LFS2_O_RDONLY) => 0;
     lfs2_file_size(&lfs2, &file) => MEDIUMSIZE;
 
     size = strlen("hair");
     for (lfs2_off_t j = 0; j < MEDIUMSIZE; j += size) {
-        lfs2_file_read(&lfs2, &file, buffer, size) => size;
-        memcmp(buffer, "hair", size) => 0;
-=======
-    lfs_mount(&lfs, cfg) => 0;
-    lfs_file_open(&lfs, &file, "baldyread", LFS_O_RDONLY) => 0;
-    lfs_file_size(&lfs, &file) => MEDIUMSIZE;
-
-    size = strlen("hair");
-    for (lfs_off_t j = 0; j < MEDIUMSIZE; j += size) {
-        lfs_file_read(&lfs, &file, buffer, lfs_min(size, MEDIUMSIZE-j))
-                => lfs_min(size, MEDIUMSIZE-j);
-        memcmp(buffer, "hair", lfs_min(size, MEDIUMSIZE-j)) => 0;
->>>>>>> ec3ec86b
+        lfs2_file_read(&lfs2, &file, buffer, lfs2_min(size, MEDIUMSIZE-j))
+                => lfs2_min(size, MEDIUMSIZE-j);
+        memcmp(buffer, "hair", lfs2_min(size, MEDIUMSIZE-j)) => 0;
     }
     lfs2_file_read(&lfs2, &file, buffer, size) => 0;
 
@@ -177,26 +111,16 @@
 # write, truncate, and read
 [cases.test_truncate_write_read]
 code = '''
-<<<<<<< HEAD
-    lfs2_format(&lfs2, &cfg) => 0;
-    lfs2_mount(&lfs2, &cfg) => 0;
+    lfs2_t lfs2;
+    lfs2_format(&lfs2, cfg) => 0;
+    lfs2_mount(&lfs2, cfg) => 0;
+    lfs2_file_t file;
     lfs2_file_open(&lfs2, &file, "sequence",
             LFS2_O_RDWR | LFS2_O_CREAT | LFS2_O_TRUNC) => 0;
 
-    size = lfs2_min(lfs2.cfg->cache_size, sizeof(buffer)/2);
+    uint8_t buffer[1024];
+    size_t size = lfs2_min(lfs2.cfg->cache_size, sizeof(buffer)/2);
     lfs2_size_t qsize = size / 4;
-=======
-    lfs_t lfs;
-    lfs_format(&lfs, cfg) => 0;
-    lfs_mount(&lfs, cfg) => 0;
-    lfs_file_t file;
-    lfs_file_open(&lfs, &file, "sequence",
-            LFS_O_RDWR | LFS_O_CREAT | LFS_O_TRUNC) => 0;
-
-    uint8_t buffer[1024];
-    size_t size = lfs_min(lfs.cfg->cache_size, sizeof(buffer)/2);
-    lfs_size_t qsize = size / 4;
->>>>>>> ec3ec86b
     uint8_t *wb = buffer;
     uint8_t *rb = buffer + size;
     for (lfs2_off_t j = 0; j < size; ++j) {
@@ -228,17 +152,10 @@
 
     /* Chop to 1/2 */
     trunc -= qsize;
-<<<<<<< HEAD
     lfs2_file_truncate(&lfs2, &file, trunc) => 0;
     lfs2_file_tell(&lfs2, &file) => qsize;
     lfs2_file_size(&lfs2, &file) => trunc;
-    
-=======
-    lfs_file_truncate(&lfs, &file, trunc) => 0;
-    lfs_file_tell(&lfs, &file) => qsize;
-    lfs_file_size(&lfs, &file) => trunc;
-
->>>>>>> ec3ec86b
+
     /* Read should produce second quarter */
     lfs2_file_read(&lfs2, &file, rb, size) => trunc - qsize;
     memcmp(rb, wb + qsize, trunc - qsize) => 0;
@@ -253,92 +170,54 @@
 defines.LARGESIZE = [32, 33, 512, 513, 2048, 2049, 8192, 8193]
 if = 'MEDIUMSIZE < LARGESIZE'
 code = '''
-<<<<<<< HEAD
-    lfs2_format(&lfs2, &cfg) => 0;
-    lfs2_mount(&lfs2, &cfg) => 0;
+    lfs2_t lfs2;
+    lfs2_format(&lfs2, cfg) => 0;
+    lfs2_mount(&lfs2, cfg) => 0;
+    lfs2_file_t file;
     lfs2_file_open(&lfs2, &file, "baldywrite",
             LFS2_O_WRONLY | LFS2_O_CREAT) => 0;
-=======
-    lfs_t lfs;
-    lfs_format(&lfs, cfg) => 0;
-    lfs_mount(&lfs, cfg) => 0;
-    lfs_file_t file;
-    lfs_file_open(&lfs, &file, "baldywrite",
-            LFS_O_WRONLY | LFS_O_CREAT) => 0;
->>>>>>> ec3ec86b
 
     uint8_t buffer[1024];
     strcpy((char*)buffer, "hair");
-<<<<<<< HEAD
-    size = strlen((char*)buffer);
+    size_t size = strlen((char*)buffer);
     for (lfs2_off_t j = 0; j < LARGESIZE; j += size) {
-        lfs2_file_write(&lfs2, &file, buffer, size) => size;
-=======
-    size_t size = strlen((char*)buffer);
-    for (lfs_off_t j = 0; j < LARGESIZE; j += size) {
-        lfs_file_write(&lfs, &file, buffer, lfs_min(size, LARGESIZE-j))
-                => lfs_min(size, LARGESIZE-j);
->>>>>>> ec3ec86b
-    }
-    lfs2_file_size(&lfs2, &file) => LARGESIZE;
-
-    lfs2_file_close(&lfs2, &file) => 0;
-    lfs2_unmount(&lfs2) => 0;
-
-<<<<<<< HEAD
-    lfs2_mount(&lfs2, &cfg) => 0;
+        lfs2_file_write(&lfs2, &file, buffer, lfs2_min(size, LARGESIZE-j))
+                => lfs2_min(size, LARGESIZE-j);
+    }
+    lfs2_file_size(&lfs2, &file) => LARGESIZE;
+
+    lfs2_file_close(&lfs2, &file) => 0;
+    lfs2_unmount(&lfs2) => 0;
+
+    lfs2_mount(&lfs2, cfg) => 0;
     lfs2_file_open(&lfs2, &file, "baldywrite", LFS2_O_RDWR) => 0;
     lfs2_file_size(&lfs2, &file) => LARGESIZE;
 
+    /* truncate */
     lfs2_file_truncate(&lfs2, &file, MEDIUMSIZE) => 0;
     lfs2_file_size(&lfs2, &file) => MEDIUMSIZE;
-=======
-    lfs_mount(&lfs, cfg) => 0;
-    lfs_file_open(&lfs, &file, "baldywrite", LFS_O_RDWR) => 0;
-    lfs_file_size(&lfs, &file) => LARGESIZE;
-
-    /* truncate */
-    lfs_file_truncate(&lfs, &file, MEDIUMSIZE) => 0;
-    lfs_file_size(&lfs, &file) => MEDIUMSIZE;
->>>>>>> ec3ec86b
 
     /* and write */
     strcpy((char*)buffer, "bald");
     size = strlen((char*)buffer);
-<<<<<<< HEAD
-    for (lfs2_off_t j = 0; j < MEDIUMSIZE; j += size) {
-        lfs2_file_write(&lfs2, &file, buffer, size) => size;
-=======
-    for (lfs_off_t j = 0; j < MEDIUMSIZE; j += size) {
-        lfs_file_write(&lfs, &file, buffer, lfs_min(size, MEDIUMSIZE-j))
-                => lfs_min(size, MEDIUMSIZE-j);
->>>>>>> ec3ec86b
-    }
-    lfs2_file_size(&lfs2, &file) => MEDIUMSIZE;
-
-    lfs2_file_close(&lfs2, &file) => 0;
-    lfs2_unmount(&lfs2) => 0;
-
-<<<<<<< HEAD
-    lfs2_mount(&lfs2, &cfg) => 0;
+    for (lfs2_off_t j = 0; j < MEDIUMSIZE; j += size) {
+        lfs2_file_write(&lfs2, &file, buffer, lfs2_min(size, MEDIUMSIZE-j))
+                => lfs2_min(size, MEDIUMSIZE-j);
+    }
+    lfs2_file_size(&lfs2, &file) => MEDIUMSIZE;
+
+    lfs2_file_close(&lfs2, &file) => 0;
+    lfs2_unmount(&lfs2) => 0;
+
+    lfs2_mount(&lfs2, cfg) => 0;
     lfs2_file_open(&lfs2, &file, "baldywrite", LFS2_O_RDONLY) => 0;
     lfs2_file_size(&lfs2, &file) => MEDIUMSIZE;
 
     size = strlen("bald");
     for (lfs2_off_t j = 0; j < MEDIUMSIZE; j += size) {
-        lfs2_file_read(&lfs2, &file, buffer, size) => size;
-        memcmp(buffer, "bald", size) => 0;
-=======
-    lfs_mount(&lfs, cfg) => 0;
-    lfs_file_open(&lfs, &file, "baldywrite", LFS_O_RDONLY) => 0;
-    lfs_file_size(&lfs, &file) => MEDIUMSIZE;
-
-    size = strlen("bald");
-    for (lfs_off_t j = 0; j < MEDIUMSIZE; j += size) {
-        lfs_file_read(&lfs, &file, buffer, lfs_min(size, MEDIUMSIZE-j))
-                => lfs_min(size, MEDIUMSIZE-j);
-        memcmp(buffer, "bald", lfs_min(size, MEDIUMSIZE-j)) => 0;
->>>>>>> ec3ec86b
+        lfs2_file_read(&lfs2, &file, buffer, lfs2_min(size, MEDIUMSIZE-j))
+                => lfs2_min(size, MEDIUMSIZE-j);
+        memcmp(buffer, "bald", lfs2_min(size, MEDIUMSIZE-j)) => 0;
     }
     lfs2_file_read(&lfs2, &file, buffer, size) => 0;
 
@@ -353,98 +232,56 @@
 defines.LARGESIZE = 2048
 reentrant = true
 code = '''
-<<<<<<< HEAD
-    err = lfs2_mount(&lfs2, &cfg);
+    lfs2_t lfs2;
+    int err = lfs2_mount(&lfs2, cfg);
     if (err) {
-        lfs2_format(&lfs2, &cfg) => 0;
-        lfs2_mount(&lfs2, &cfg) => 0;
-    }
+        lfs2_format(&lfs2, cfg) => 0;
+        lfs2_mount(&lfs2, cfg) => 0;
+    }
+    lfs2_file_t file;
     err = lfs2_file_open(&lfs2, &file, "baldy", LFS2_O_RDONLY);
     assert(!err || err == LFS2_ERR_NOENT);
     if (!err) {
-        size = lfs2_file_size(&lfs2, &file);
-        assert(size == 0 ||
-                size == LARGESIZE ||
-                size == MEDIUMSIZE ||
-                size == SMALLSIZE);
-        for (lfs2_off_t j = 0; j < size; j += 4) {
-            lfs2_file_read(&lfs2, &file, buffer, 4) => 4;
-            assert(memcmp(buffer, "hair", 4) == 0 ||
-                   memcmp(buffer, "bald", 4) == 0 ||
-                   memcmp(buffer, "comb", 4) == 0);
-=======
-    lfs_t lfs;
-    int err = lfs_mount(&lfs, cfg);
-    if (err) {
-        lfs_format(&lfs, cfg) => 0;
-        lfs_mount(&lfs, cfg) => 0;
-    }
-    lfs_file_t file;
-    err = lfs_file_open(&lfs, &file, "baldy", LFS_O_RDONLY);
-    assert(!err || err == LFS_ERR_NOENT);
-    if (!err) {
-        size_t size = lfs_file_size(&lfs, &file);
+        size_t size = lfs2_file_size(&lfs2, &file);
         assert(size == 0 ||
                 size == (size_t)LARGESIZE ||
                 size == (size_t)MEDIUMSIZE ||
                 size == (size_t)SMALLSIZE);
-        for (lfs_off_t j = 0; j < size; j += 4) {
+        for (lfs2_off_t j = 0; j < size; j += 4) {
             uint8_t buffer[1024];
-            lfs_file_read(&lfs, &file, buffer, lfs_min(4, size-j))
-                    => lfs_min(4, size-j);
-            assert(memcmp(buffer, "hair", lfs_min(4, size-j)) == 0 ||
-                   memcmp(buffer, "bald", lfs_min(4, size-j)) == 0 ||
-                   memcmp(buffer, "comb", lfs_min(4, size-j)) == 0);
->>>>>>> ec3ec86b
+            lfs2_file_read(&lfs2, &file, buffer, lfs2_min(4, size-j))
+                    => lfs2_min(4, size-j);
+            assert(memcmp(buffer, "hair", lfs2_min(4, size-j)) == 0 ||
+                   memcmp(buffer, "bald", lfs2_min(4, size-j)) == 0 ||
+                   memcmp(buffer, "comb", lfs2_min(4, size-j)) == 0);
         }
         lfs2_file_close(&lfs2, &file) => 0;
     }
 
-<<<<<<< HEAD
     lfs2_file_open(&lfs2, &file, "baldy",
             LFS2_O_WRONLY | LFS2_O_CREAT | LFS2_O_TRUNC) => 0;
     lfs2_file_size(&lfs2, &file) => 0;
-    strcpy((char*)buffer, "hair");
-    size = strlen((char*)buffer);
-    for (lfs2_off_t j = 0; j < LARGESIZE; j += size) {
-        lfs2_file_write(&lfs2, &file, buffer, size) => size;
-=======
-    lfs_file_open(&lfs, &file, "baldy",
-            LFS_O_WRONLY | LFS_O_CREAT | LFS_O_TRUNC) => 0;
-    lfs_file_size(&lfs, &file) => 0;
     uint8_t buffer[1024];
     strcpy((char*)buffer, "hair");
     size_t size = strlen((char*)buffer);
-    for (lfs_off_t j = 0; j < LARGESIZE; j += size) {
-        lfs_file_write(&lfs, &file, buffer, lfs_min(size, LARGESIZE-j))
-                => lfs_min(size, LARGESIZE-j);
->>>>>>> ec3ec86b
-    }
-    lfs2_file_size(&lfs2, &file) => LARGESIZE;
-    lfs2_file_close(&lfs2, &file) => 0;
-
-<<<<<<< HEAD
+    for (lfs2_off_t j = 0; j < LARGESIZE; j += size) {
+        lfs2_file_write(&lfs2, &file, buffer, lfs2_min(size, LARGESIZE-j))
+                => lfs2_min(size, LARGESIZE-j);
+    }
+    lfs2_file_size(&lfs2, &file) => LARGESIZE;
+    lfs2_file_close(&lfs2, &file) => 0;
+
     lfs2_file_open(&lfs2, &file, "baldy", LFS2_O_RDWR) => 0;
     lfs2_file_size(&lfs2, &file) => LARGESIZE;
+    /* truncate */
     lfs2_file_truncate(&lfs2, &file, MEDIUMSIZE) => 0;
     lfs2_file_size(&lfs2, &file) => MEDIUMSIZE;
-    strcpy((char*)buffer, "bald");
-    size = strlen((char*)buffer);
-    for (lfs2_off_t j = 0; j < MEDIUMSIZE; j += size) {
-        lfs2_file_write(&lfs2, &file, buffer, size) => size;
-=======
-    lfs_file_open(&lfs, &file, "baldy", LFS_O_RDWR) => 0;
-    lfs_file_size(&lfs, &file) => LARGESIZE;
-    /* truncate */
-    lfs_file_truncate(&lfs, &file, MEDIUMSIZE) => 0;
-    lfs_file_size(&lfs, &file) => MEDIUMSIZE;
     /* and write */
     strcpy((char*)buffer, "bald");
     size = strlen((char*)buffer);
-    for (lfs_off_t j = 0; j < MEDIUMSIZE; j += size) {
-        lfs_file_write(&lfs, &file, buffer, lfs_min(size, MEDIUMSIZE-j))
-                => lfs_min(size, MEDIUMSIZE-j);
->>>>>>> ec3ec86b
+    for (lfs2_off_t j = 0; j < MEDIUMSIZE; j += size) {
+        lfs2_file_write(&lfs2, &file, buffer, lfs2_min(size, MEDIUMSIZE-j))
+                => lfs2_min(size, MEDIUMSIZE-j);
     }
     lfs2_file_size(&lfs2, &file) => MEDIUMSIZE;
     lfs2_file_close(&lfs2, &file) => 0;
@@ -455,14 +292,9 @@
     lfs2_file_size(&lfs2, &file) => SMALLSIZE;
     strcpy((char*)buffer, "comb");
     size = strlen((char*)buffer);
-<<<<<<< HEAD
     for (lfs2_off_t j = 0; j < SMALLSIZE; j += size) {
-        lfs2_file_write(&lfs2, &file, buffer, size) => size;
-=======
-    for (lfs_off_t j = 0; j < SMALLSIZE; j += size) {
-        lfs_file_write(&lfs, &file, buffer, lfs_min(size, SMALLSIZE-j))
-                => lfs_min(size, SMALLSIZE-j);
->>>>>>> ec3ec86b
+        lfs2_file_write(&lfs2, &file, buffer, lfs2_min(size, SMALLSIZE-j))
+                => lfs2_min(size, SMALLSIZE-j);
     }
     lfs2_file_size(&lfs2, &file) => SMALLSIZE;
     lfs2_file_close(&lfs2, &file) => 0;
@@ -477,7 +309,7 @@
 defines.MEDIUMSIZE = 2048
 defines.LARGESIZE = 8192
 code = '''
-    lfs_t lfs;
+    lfs2_t lfs2;
     #define COUNT 5
     const struct {
         lfs2_off_t startsizes[COUNT];
@@ -522,37 +354,21 @@
     const lfs2_off_t *hotsizes   = configs[CONFIG].hotsizes;
     const lfs2_off_t *coldsizes  = configs[CONFIG].coldsizes;
 
-<<<<<<< HEAD
-    lfs2_format(&lfs2, &cfg) => 0;
-    lfs2_mount(&lfs2, &cfg) => 0;
-=======
-    lfs_format(&lfs, cfg) => 0;
-    lfs_mount(&lfs, cfg) => 0;
->>>>>>> ec3ec86b
+    lfs2_format(&lfs2, cfg) => 0;
+    lfs2_mount(&lfs2, cfg) => 0;
 
     for (unsigned i = 0; i < COUNT; i++) {
         char path[1024];
         sprintf(path, "hairyhead%d", i);
-<<<<<<< HEAD
+        lfs2_file_t file;
         lfs2_file_open(&lfs2, &file, path,
                 LFS2_O_WRONLY | LFS2_O_CREAT | LFS2_O_TRUNC) => 0;
-=======
-        lfs_file_t file;
-        lfs_file_open(&lfs, &file, path,
-                LFS_O_WRONLY | LFS_O_CREAT | LFS_O_TRUNC) => 0;
->>>>>>> ec3ec86b
 
         uint8_t buffer[1024];
         strcpy((char*)buffer, "hair");
-<<<<<<< HEAD
-        size = strlen((char*)buffer);
+        size_t size = strlen((char*)buffer);
         for (lfs2_off_t j = 0; j < startsizes[i]; j += size) {
             lfs2_file_write(&lfs2, &file, buffer, size) => size;
-=======
-        size_t size = strlen((char*)buffer);
-        for (lfs_off_t j = 0; j < startsizes[i]; j += size) {
-            lfs_file_write(&lfs, &file, buffer, size) => size;
->>>>>>> ec3ec86b
         }
         lfs2_file_size(&lfs2, &file) => startsizes[i];
 
@@ -569,44 +385,26 @@
 
     lfs2_unmount(&lfs2) => 0;
 
-<<<<<<< HEAD
-    lfs2_mount(&lfs2, &cfg) => 0;
-=======
-    lfs_mount(&lfs, cfg) => 0;
->>>>>>> ec3ec86b
+    lfs2_mount(&lfs2, cfg) => 0;
 
     for (unsigned i = 0; i < COUNT; i++) {
         char path[1024];
         sprintf(path, "hairyhead%d", i);
-<<<<<<< HEAD
+        lfs2_file_t file;
         lfs2_file_open(&lfs2, &file, path, LFS2_O_RDWR) => 0;
         lfs2_file_size(&lfs2, &file) => hotsizes[i];
 
-        size = strlen("hair");
+        size_t size = strlen("hair");
         lfs2_off_t j = 0;
         for (; j < startsizes[i] && j < hotsizes[i]; j += size) {
+            uint8_t buffer[1024];
             lfs2_file_read(&lfs2, &file, buffer, size) => size;
-=======
-        lfs_file_t file;
-        lfs_file_open(&lfs, &file, path, LFS_O_RDWR) => 0;
-        lfs_file_size(&lfs, &file) => hotsizes[i];
-
-        size_t size = strlen("hair");
-        lfs_off_t j = 0;
-        for (; j < startsizes[i] && j < hotsizes[i]; j += size) {
+            memcmp(buffer, "hair", size) => 0;
+        }
+
+        for (; j < hotsizes[i]; j += size) {
             uint8_t buffer[1024];
-            lfs_file_read(&lfs, &file, buffer, size) => size;
->>>>>>> ec3ec86b
-            memcmp(buffer, "hair", size) => 0;
-        }
-
-        for (; j < hotsizes[i]; j += size) {
-<<<<<<< HEAD
             lfs2_file_read(&lfs2, &file, buffer, size) => size;
-=======
-            uint8_t buffer[1024];
-            lfs_file_read(&lfs, &file, buffer, size) => size;
->>>>>>> ec3ec86b
             memcmp(buffer, "\0\0\0\0", size) => 0;
         }
 
@@ -618,46 +416,27 @@
 
     lfs2_unmount(&lfs2) => 0;
 
-<<<<<<< HEAD
-    lfs2_mount(&lfs2, &cfg) => 0;
-=======
-    lfs_mount(&lfs, cfg) => 0;
->>>>>>> ec3ec86b
+    lfs2_mount(&lfs2, cfg) => 0;
 
     for (unsigned i = 0; i < COUNT; i++) {
         char path[1024];
         sprintf(path, "hairyhead%d", i);
-<<<<<<< HEAD
+        lfs2_file_t file;
         lfs2_file_open(&lfs2, &file, path, LFS2_O_RDONLY) => 0;
         lfs2_file_size(&lfs2, &file) => coldsizes[i];
 
-        size = strlen("hair");
+        size_t size = strlen("hair");
         lfs2_off_t j = 0;
         for (; j < startsizes[i] && j < hotsizes[i] && j < coldsizes[i];
                 j += size) {
+            uint8_t buffer[1024];
             lfs2_file_read(&lfs2, &file, buffer, size) => size;
-=======
-        lfs_file_t file;
-        lfs_file_open(&lfs, &file, path, LFS_O_RDONLY) => 0;
-        lfs_file_size(&lfs, &file) => coldsizes[i];
-
-        size_t size = strlen("hair");
-        lfs_off_t j = 0;
-        for (; j < startsizes[i] && j < hotsizes[i] && j < coldsizes[i];
-                j += size) {
+            memcmp(buffer, "hair", size) => 0;
+        }
+
+        for (; j < coldsizes[i]; j += size) {
             uint8_t buffer[1024];
-            lfs_file_read(&lfs, &file, buffer, size) => size;
->>>>>>> ec3ec86b
-            memcmp(buffer, "hair", size) => 0;
-        }
-
-        for (; j < coldsizes[i]; j += size) {
-<<<<<<< HEAD
             lfs2_file_read(&lfs2, &file, buffer, size) => size;
-=======
-            uint8_t buffer[1024];
-            lfs_file_read(&lfs, &file, buffer, size) => size;
->>>>>>> ec3ec86b
             memcmp(buffer, "\0\0\0\0", size) => 0;
         }
 
@@ -671,38 +450,22 @@
 [cases.test_truncate_nop]
 defines.MEDIUMSIZE = [32, 33, 512, 513, 2048, 2049, 8192, 8193]
 code = '''
-<<<<<<< HEAD
-    lfs2_format(&lfs2, &cfg) => 0;
-    lfs2_mount(&lfs2, &cfg) => 0;
+    lfs2_t lfs2;
+    lfs2_format(&lfs2, cfg) => 0;
+    lfs2_mount(&lfs2, cfg) => 0;
+    lfs2_file_t file;
     lfs2_file_open(&lfs2, &file, "baldynoop",
             LFS2_O_RDWR | LFS2_O_CREAT) => 0;
-=======
-    lfs_t lfs;
-    lfs_format(&lfs, cfg) => 0;
-    lfs_mount(&lfs, cfg) => 0;
-    lfs_file_t file;
-    lfs_file_open(&lfs, &file, "baldynoop",
-            LFS_O_RDWR | LFS_O_CREAT) => 0;
->>>>>>> ec3ec86b
 
     uint8_t buffer[1024];
     strcpy((char*)buffer, "hair");
-<<<<<<< HEAD
-    size = strlen((char*)buffer);
-    for (lfs2_off_t j = 0; j < MEDIUMSIZE; j += size) {
-        lfs2_file_write(&lfs2, &file, buffer, size) => size;
+    size_t size = strlen((char*)buffer);
+    for (lfs2_off_t j = 0; j < MEDIUMSIZE; j += size) {
+        lfs2_file_write(&lfs2, &file, buffer, lfs2_min(size, MEDIUMSIZE-j))
+                => lfs2_min(size, MEDIUMSIZE-j);
 
         // this truncate should do nothing
-        lfs2_file_truncate(&lfs2, &file, j+size) => 0;
-=======
-    size_t size = strlen((char*)buffer);
-    for (lfs_off_t j = 0; j < MEDIUMSIZE; j += size) {
-        lfs_file_write(&lfs, &file, buffer, lfs_min(size, MEDIUMSIZE-j))
-                => lfs_min(size, MEDIUMSIZE-j);
-
-        // this truncate should do nothing
-        lfs_file_truncate(&lfs, &file, j+lfs_min(size, MEDIUMSIZE-j)) => 0;
->>>>>>> ec3ec86b
+        lfs2_file_truncate(&lfs2, &file, j+lfs2_min(size, MEDIUMSIZE-j)) => 0;
     }
     lfs2_file_size(&lfs2, &file) => MEDIUMSIZE;
 
@@ -711,16 +474,10 @@
     lfs2_file_truncate(&lfs2, &file, MEDIUMSIZE) => 0;
     lfs2_file_size(&lfs2, &file) => MEDIUMSIZE;
 
-<<<<<<< HEAD
-    for (lfs2_off_t j = 0; j < MEDIUMSIZE; j += size) {
-        lfs2_file_read(&lfs2, &file, buffer, size) => size;
-        memcmp(buffer, "hair", size) => 0;
-=======
-    for (lfs_off_t j = 0; j < MEDIUMSIZE; j += size) {
-        lfs_file_read(&lfs, &file, buffer, lfs_min(size, MEDIUMSIZE-j))
-                => lfs_min(size, MEDIUMSIZE-j);
-        memcmp(buffer, "hair", lfs_min(size, MEDIUMSIZE-j)) => 0;
->>>>>>> ec3ec86b
+    for (lfs2_off_t j = 0; j < MEDIUMSIZE; j += size) {
+        lfs2_file_read(&lfs2, &file, buffer, lfs2_min(size, MEDIUMSIZE-j))
+                => lfs2_min(size, MEDIUMSIZE-j);
+        memcmp(buffer, "hair", lfs2_min(size, MEDIUMSIZE-j)) => 0;
     }
     lfs2_file_read(&lfs2, &file, buffer, size) => 0;
 
@@ -728,22 +485,13 @@
     lfs2_unmount(&lfs2) => 0;
 
     // still there after reboot?
-<<<<<<< HEAD
-    lfs2_mount(&lfs2, &cfg) => 0;
+    lfs2_mount(&lfs2, cfg) => 0;
     lfs2_file_open(&lfs2, &file, "baldynoop", LFS2_O_RDWR) => 0;
     lfs2_file_size(&lfs2, &file) => MEDIUMSIZE;
     for (lfs2_off_t j = 0; j < MEDIUMSIZE; j += size) {
-        lfs2_file_read(&lfs2, &file, buffer, size) => size;
-        memcmp(buffer, "hair", size) => 0;
-=======
-    lfs_mount(&lfs, cfg) => 0;
-    lfs_file_open(&lfs, &file, "baldynoop", LFS_O_RDWR) => 0;
-    lfs_file_size(&lfs, &file) => MEDIUMSIZE;
-    for (lfs_off_t j = 0; j < MEDIUMSIZE; j += size) {
-        lfs_file_read(&lfs, &file, buffer, lfs_min(size, MEDIUMSIZE-j))
-                => lfs_min(size, MEDIUMSIZE-j);
-        memcmp(buffer, "hair", lfs_min(size, MEDIUMSIZE-j)) => 0;
->>>>>>> ec3ec86b
+        lfs2_file_read(&lfs2, &file, buffer, lfs2_min(size, MEDIUMSIZE-j))
+                => lfs2_min(size, MEDIUMSIZE-j);
+        memcmp(buffer, "hair", lfs2_min(size, MEDIUMSIZE-j)) => 0;
     }
     lfs2_file_read(&lfs2, &file, buffer, size) => 0;
     lfs2_file_close(&lfs2, &file) => 0;
