<<<<<<< HEAD
[[case]] # simple truncate
define.MEDIUMSIZE = [31, 32, 33, 511, 512, 513, 2047, 2048, 2049]
define.LARGESIZE = [32, 33, 512, 513, 2048, 2049, 8192, 8193]
if = 'MEDIUMSIZE < LARGESIZE'
=======
# simple truncate
[cases.test_truncate_simple]
defines.MEDIUMSIZE = [32, 2048]
defines.LARGESIZE = 8192
>>>>>>> 92298c74
code = '''
    lfs_t lfs;
    lfs_format(&lfs, cfg) => 0;
    lfs_mount(&lfs, cfg) => 0;
    lfs_file_t file;
    lfs_file_open(&lfs, &file, "baldynoop",
            LFS_O_WRONLY | LFS_O_CREAT) => 0;

    uint8_t buffer[1024];
    strcpy((char*)buffer, "hair");
    size_t size = strlen((char*)buffer);
    for (lfs_off_t j = 0; j < LARGESIZE; j += size) {
        lfs_file_write(&lfs, &file, buffer, lfs_min(size, LARGESIZE-j))
                => lfs_min(size, LARGESIZE-j);
    }
    lfs_file_size(&lfs, &file) => LARGESIZE;

    lfs_file_close(&lfs, &file) => 0;
    lfs_unmount(&lfs) => 0;
<<<<<<< HEAD

    lfs_mount(&lfs, &cfg) => 0;
=======
    
    lfs_mount(&lfs, cfg) => 0;
>>>>>>> 92298c74
    lfs_file_open(&lfs, &file, "baldynoop", LFS_O_RDWR) => 0;
    lfs_file_size(&lfs, &file) => LARGESIZE;

    lfs_file_truncate(&lfs, &file, MEDIUMSIZE) => 0;
    lfs_file_size(&lfs, &file) => MEDIUMSIZE;

    lfs_file_close(&lfs, &file) => 0;
    lfs_unmount(&lfs) => 0;

    lfs_mount(&lfs, cfg) => 0;
    lfs_file_open(&lfs, &file, "baldynoop", LFS_O_RDONLY) => 0;
    lfs_file_size(&lfs, &file) => MEDIUMSIZE;

    size = strlen("hair");
    for (lfs_off_t j = 0; j < MEDIUMSIZE; j += size) {
        lfs_file_read(&lfs, &file, buffer, lfs_min(size, MEDIUMSIZE-j))
                => lfs_min(size, MEDIUMSIZE-j);
        memcmp(buffer, "hair", lfs_min(size, MEDIUMSIZE-j)) => 0;
    }
    lfs_file_read(&lfs, &file, buffer, size) => 0;

    lfs_file_close(&lfs, &file) => 0;
    lfs_unmount(&lfs) => 0;
'''

<<<<<<< HEAD
[[case]] # truncate and read
define.MEDIUMSIZE = [31, 32, 33, 511, 512, 513, 2047, 2048, 2049]
define.LARGESIZE = [32, 33, 512, 513, 2048, 2049, 8192, 8193]
if = 'MEDIUMSIZE < LARGESIZE'
=======
# truncate and read
[cases.test_truncate_read]
defines.MEDIUMSIZE = [32, 2048]
defines.LARGESIZE = 8192
>>>>>>> 92298c74
code = '''
    lfs_t lfs;
    lfs_format(&lfs, cfg) => 0;
    lfs_mount(&lfs, cfg) => 0;
    lfs_file_t file;
    lfs_file_open(&lfs, &file, "baldyread",
            LFS_O_WRONLY | LFS_O_CREAT) => 0;

    uint8_t buffer[1024];
    strcpy((char*)buffer, "hair");
    size_t size = strlen((char*)buffer);
    for (lfs_off_t j = 0; j < LARGESIZE; j += size) {
        lfs_file_write(&lfs, &file, buffer, lfs_min(size, LARGESIZE-j))
                => lfs_min(size, LARGESIZE-j);
    }
    lfs_file_size(&lfs, &file) => LARGESIZE;

    lfs_file_close(&lfs, &file) => 0;
    lfs_unmount(&lfs) => 0;

    lfs_mount(&lfs, cfg) => 0;
    lfs_file_open(&lfs, &file, "baldyread", LFS_O_RDWR) => 0;
    lfs_file_size(&lfs, &file) => LARGESIZE;

    lfs_file_truncate(&lfs, &file, MEDIUMSIZE) => 0;
    lfs_file_size(&lfs, &file) => MEDIUMSIZE;

    size = strlen("hair");
    for (lfs_off_t j = 0; j < MEDIUMSIZE; j += size) {
        lfs_file_read(&lfs, &file, buffer, lfs_min(size, MEDIUMSIZE-j))
                => lfs_min(size, MEDIUMSIZE-j);
        memcmp(buffer, "hair", lfs_min(size, MEDIUMSIZE-j)) => 0;
    }
    lfs_file_read(&lfs, &file, buffer, size) => 0;

    lfs_file_close(&lfs, &file) => 0;
    lfs_unmount(&lfs) => 0;

    lfs_mount(&lfs, cfg) => 0;
    lfs_file_open(&lfs, &file, "baldyread", LFS_O_RDONLY) => 0;
    lfs_file_size(&lfs, &file) => MEDIUMSIZE;

    size = strlen("hair");
    for (lfs_off_t j = 0; j < MEDIUMSIZE; j += size) {
        lfs_file_read(&lfs, &file, buffer, lfs_min(size, MEDIUMSIZE-j))
                => lfs_min(size, MEDIUMSIZE-j);
        memcmp(buffer, "hair", lfs_min(size, MEDIUMSIZE-j)) => 0;
    }
    lfs_file_read(&lfs, &file, buffer, size) => 0;

    lfs_file_close(&lfs, &file) => 0;
    lfs_unmount(&lfs) => 0;
'''

# write, truncate, and read
[cases.test_truncate_write_read]
code = '''
    lfs_t lfs;
    lfs_format(&lfs, cfg) => 0;
    lfs_mount(&lfs, cfg) => 0;
    lfs_file_t file;
    lfs_file_open(&lfs, &file, "sequence",
            LFS_O_RDWR | LFS_O_CREAT | LFS_O_TRUNC) => 0;

    uint8_t buffer[1024];
    size_t size = lfs_min(lfs.cfg->cache_size, sizeof(buffer)/2);
    lfs_size_t qsize = size / 4;
    uint8_t *wb = buffer;
    uint8_t *rb = buffer + size;
    for (lfs_off_t j = 0; j < size; ++j) {
        wb[j] = j;
    }

    /* Spread sequence over size */
    lfs_file_write(&lfs, &file, wb, size) => size;
    lfs_file_size(&lfs, &file) => size;
    lfs_file_tell(&lfs, &file) => size;

    lfs_file_seek(&lfs, &file, 0, LFS_SEEK_SET) => 0;
    lfs_file_tell(&lfs, &file) => 0;

    /* Chop off the last quarter */
    lfs_size_t trunc = size - qsize;
    lfs_file_truncate(&lfs, &file, trunc) => 0;
    lfs_file_tell(&lfs, &file) => 0;
    lfs_file_size(&lfs, &file) => trunc;

    /* Read should produce first 3/4 */
    lfs_file_read(&lfs, &file, rb, size) => trunc;
    memcmp(rb, wb, trunc) => 0;

    /* Move to 1/4 */
    lfs_file_size(&lfs, &file) => trunc;
    lfs_file_seek(&lfs, &file, qsize, LFS_SEEK_SET) => qsize;
    lfs_file_tell(&lfs, &file) => qsize;

    /* Chop to 1/2 */
    trunc -= qsize;
    lfs_file_truncate(&lfs, &file, trunc) => 0;
    lfs_file_tell(&lfs, &file) => qsize;
    lfs_file_size(&lfs, &file) => trunc;

    /* Read should produce second quarter */
    lfs_file_read(&lfs, &file, rb, size) => trunc - qsize;
    memcmp(rb, wb + qsize, trunc - qsize) => 0;

    lfs_file_close(&lfs, &file) => 0;
    lfs_unmount(&lfs) => 0;
'''

<<<<<<< HEAD
[[case]] # truncate and write
define.MEDIUMSIZE = [31, 32, 33, 511, 512, 513, 2047, 2048, 2049]
define.LARGESIZE = [32, 33, 512, 513, 2048, 2049, 8192, 8193]
if = 'MEDIUMSIZE < LARGESIZE'
=======
# truncate and write
[cases.test_truncate_write]
defines.MEDIUMSIZE = [32, 2048]
defines.LARGESIZE = 8192
>>>>>>> 92298c74
code = '''
    lfs_t lfs;
    lfs_format(&lfs, cfg) => 0;
    lfs_mount(&lfs, cfg) => 0;
    lfs_file_t file;
    lfs_file_open(&lfs, &file, "baldywrite",
            LFS_O_WRONLY | LFS_O_CREAT) => 0;

    uint8_t buffer[1024];
    strcpy((char*)buffer, "hair");
    size_t size = strlen((char*)buffer);
    for (lfs_off_t j = 0; j < LARGESIZE; j += size) {
        lfs_file_write(&lfs, &file, buffer, lfs_min(size, LARGESIZE-j))
                => lfs_min(size, LARGESIZE-j);
    }
    lfs_file_size(&lfs, &file) => LARGESIZE;

    lfs_file_close(&lfs, &file) => 0;
    lfs_unmount(&lfs) => 0;

    lfs_mount(&lfs, cfg) => 0;
    lfs_file_open(&lfs, &file, "baldywrite", LFS_O_RDWR) => 0;
    lfs_file_size(&lfs, &file) => LARGESIZE;

    /* truncate */
    lfs_file_truncate(&lfs, &file, MEDIUMSIZE) => 0;
    lfs_file_size(&lfs, &file) => MEDIUMSIZE;

    /* and write */
    strcpy((char*)buffer, "bald");
    size = strlen((char*)buffer);
    for (lfs_off_t j = 0; j < MEDIUMSIZE; j += size) {
        lfs_file_write(&lfs, &file, buffer, lfs_min(size, MEDIUMSIZE-j))
                => lfs_min(size, MEDIUMSIZE-j);
    }
    lfs_file_size(&lfs, &file) => MEDIUMSIZE;

    lfs_file_close(&lfs, &file) => 0;
    lfs_unmount(&lfs) => 0;

    lfs_mount(&lfs, cfg) => 0;
    lfs_file_open(&lfs, &file, "baldywrite", LFS_O_RDONLY) => 0;
    lfs_file_size(&lfs, &file) => MEDIUMSIZE;

    size = strlen("bald");
    for (lfs_off_t j = 0; j < MEDIUMSIZE; j += size) {
        lfs_file_read(&lfs, &file, buffer, lfs_min(size, MEDIUMSIZE-j))
                => lfs_min(size, MEDIUMSIZE-j);
        memcmp(buffer, "bald", lfs_min(size, MEDIUMSIZE-j)) => 0;
    }
    lfs_file_read(&lfs, &file, buffer, size) => 0;

    lfs_file_close(&lfs, &file) => 0;
    lfs_unmount(&lfs) => 0;
'''

<<<<<<< HEAD
[[case]] # truncate write under powerloss
define.SMALLSIZE = [4, 512]
define.MEDIUMSIZE = [0, 3, 4, 5, 31, 32, 33, 511, 512, 513, 1023, 1024, 1025]
define.LARGESIZE = 2048
=======
# truncate write under powerloss
[cases.test_truncate_reentrant_write]
defines.SMALLSIZE = [4, 512]
defines.MEDIUMSIZE = [32, 1024]
defines.LARGESIZE = 2048
>>>>>>> 92298c74
reentrant = true
code = '''
    lfs_t lfs;
    int err = lfs_mount(&lfs, cfg);
    if (err) {
        lfs_format(&lfs, cfg) => 0;
        lfs_mount(&lfs, cfg) => 0;
    }
    lfs_file_t file;
    err = lfs_file_open(&lfs, &file, "baldy", LFS_O_RDONLY);
    assert(!err || err == LFS_ERR_NOENT);
    if (!err) {
        size_t size = lfs_file_size(&lfs, &file);
        assert(size == 0 ||
                size == (size_t)LARGESIZE ||
                size == (size_t)MEDIUMSIZE ||
                size == (size_t)SMALLSIZE);
        for (lfs_off_t j = 0; j < size; j += 4) {
<<<<<<< HEAD
            lfs_file_read(&lfs, &file, buffer, lfs_min(4, size-j))
                    => lfs_min(4, size-j);
            assert(memcmp(buffer, "hair", lfs_min(4, size-j)) == 0 ||
                   memcmp(buffer, "bald", lfs_min(4, size-j)) == 0 ||
                   memcmp(buffer, "comb", lfs_min(4, size-j)) == 0);
=======
            uint8_t buffer[1024];
            lfs_file_read(&lfs, &file, buffer, 4) => 4;
            assert(memcmp(buffer, "hair", 4) == 0 ||
                   memcmp(buffer, "bald", 4) == 0 ||
                   memcmp(buffer, "comb", 4) == 0);
>>>>>>> 92298c74
        }
        lfs_file_close(&lfs, &file) => 0;
    }

    lfs_file_open(&lfs, &file, "baldy",
            LFS_O_WRONLY | LFS_O_CREAT | LFS_O_TRUNC) => 0;
    lfs_file_size(&lfs, &file) => 0;
    uint8_t buffer[1024];
    strcpy((char*)buffer, "hair");
    size_t size = strlen((char*)buffer);
    for (lfs_off_t j = 0; j < LARGESIZE; j += size) {
        lfs_file_write(&lfs, &file, buffer, lfs_min(size, LARGESIZE-j))
                => lfs_min(size, LARGESIZE-j);
    }
    lfs_file_size(&lfs, &file) => LARGESIZE;
    lfs_file_close(&lfs, &file) => 0;

    lfs_file_open(&lfs, &file, "baldy", LFS_O_RDWR) => 0;
    lfs_file_size(&lfs, &file) => LARGESIZE;
    /* truncate */
    lfs_file_truncate(&lfs, &file, MEDIUMSIZE) => 0;
    lfs_file_size(&lfs, &file) => MEDIUMSIZE;
    /* and write */
    strcpy((char*)buffer, "bald");
    size = strlen((char*)buffer);
    for (lfs_off_t j = 0; j < MEDIUMSIZE; j += size) {
        lfs_file_write(&lfs, &file, buffer, lfs_min(size, MEDIUMSIZE-j))
                => lfs_min(size, MEDIUMSIZE-j);
    }
    lfs_file_size(&lfs, &file) => MEDIUMSIZE;
    lfs_file_close(&lfs, &file) => 0;

    lfs_file_open(&lfs, &file, "baldy", LFS_O_RDWR) => 0;
    lfs_file_size(&lfs, &file) => MEDIUMSIZE;
    lfs_file_truncate(&lfs, &file, SMALLSIZE) => 0;
    lfs_file_size(&lfs, &file) => SMALLSIZE;
    strcpy((char*)buffer, "comb");
    size = strlen((char*)buffer);
    for (lfs_off_t j = 0; j < SMALLSIZE; j += size) {
        lfs_file_write(&lfs, &file, buffer, lfs_min(size, SMALLSIZE-j))
                => lfs_min(size, SMALLSIZE-j);
    }
    lfs_file_size(&lfs, &file) => SMALLSIZE;
    lfs_file_close(&lfs, &file) => 0;

    lfs_unmount(&lfs) => 0;
'''

# more aggressive general truncation tests
[cases.test_truncate_aggressive]
defines.CONFIG = 'range(6)'
defines.SMALLSIZE = 32
defines.MEDIUMSIZE = 2048
defines.LARGESIZE = 8192
code = '''
    lfs_t lfs;
    #define COUNT 5
    const struct {
        lfs_off_t startsizes[COUNT];
        lfs_off_t startseeks[COUNT];
        lfs_off_t hotsizes[COUNT];
        lfs_off_t coldsizes[COUNT];
    } configs[] = {
        // cold shrinking
        {{2*LARGESIZE, 2*LARGESIZE, 2*LARGESIZE, 2*LARGESIZE, 2*LARGESIZE},
         {2*LARGESIZE, 2*LARGESIZE, 2*LARGESIZE, 2*LARGESIZE, 2*LARGESIZE},
         {2*LARGESIZE, 2*LARGESIZE, 2*LARGESIZE, 2*LARGESIZE, 2*LARGESIZE},
         {          0,   SMALLSIZE,  MEDIUMSIZE,   LARGESIZE, 2*LARGESIZE}},
        // cold expanding
        {{2*LARGESIZE, 2*LARGESIZE, 2*LARGESIZE, 2*LARGESIZE, 2*LARGESIZE},
         {2*LARGESIZE, 2*LARGESIZE, 2*LARGESIZE, 2*LARGESIZE, 2*LARGESIZE},
         {2*LARGESIZE, 2*LARGESIZE, 2*LARGESIZE, 2*LARGESIZE, 2*LARGESIZE},
         {          0,   SMALLSIZE,  MEDIUMSIZE,   LARGESIZE, 2*LARGESIZE}},
        // warm shrinking truncate
        {{2*LARGESIZE, 2*LARGESIZE, 2*LARGESIZE, 2*LARGESIZE, 2*LARGESIZE},
         {2*LARGESIZE, 2*LARGESIZE, 2*LARGESIZE, 2*LARGESIZE, 2*LARGESIZE},
         {          0,   SMALLSIZE,  MEDIUMSIZE,   LARGESIZE, 2*LARGESIZE},
         {          0,           0,           0,           0,           0}},
        // warm expanding truncate
        {{          0,   SMALLSIZE,  MEDIUMSIZE,   LARGESIZE, 2*LARGESIZE},
         {          0,   SMALLSIZE,  MEDIUMSIZE,   LARGESIZE, 2*LARGESIZE},
         {2*LARGESIZE, 2*LARGESIZE, 2*LARGESIZE, 2*LARGESIZE, 2*LARGESIZE},
         {2*LARGESIZE, 2*LARGESIZE, 2*LARGESIZE, 2*LARGESIZE, 2*LARGESIZE}},
        // mid-file shrinking truncate
        {{2*LARGESIZE, 2*LARGESIZE, 2*LARGESIZE, 2*LARGESIZE, 2*LARGESIZE},
         {  LARGESIZE,   LARGESIZE,   LARGESIZE,   LARGESIZE,   LARGESIZE},
         {          0,   SMALLSIZE,  MEDIUMSIZE,   LARGESIZE, 2*LARGESIZE},
         {          0,           0,           0,           0,           0}},
        // mid-file expanding truncate
        {{          0,   SMALLSIZE,   MEDIUMSIZE,  LARGESIZE, 2*LARGESIZE},
         {          0,           0,   SMALLSIZE,  MEDIUMSIZE,   LARGESIZE},
         {2*LARGESIZE, 2*LARGESIZE, 2*LARGESIZE, 2*LARGESIZE, 2*LARGESIZE},
         {2*LARGESIZE, 2*LARGESIZE, 2*LARGESIZE, 2*LARGESIZE, 2*LARGESIZE}},
    };

    const lfs_off_t *startsizes = configs[CONFIG].startsizes;
    const lfs_off_t *startseeks = configs[CONFIG].startseeks;
    const lfs_off_t *hotsizes   = configs[CONFIG].hotsizes;
    const lfs_off_t *coldsizes  = configs[CONFIG].coldsizes;

    lfs_format(&lfs, cfg) => 0;
    lfs_mount(&lfs, cfg) => 0;

    for (unsigned i = 0; i < COUNT; i++) {
        char path[1024];
        sprintf(path, "hairyhead%d", i);
        lfs_file_t file;
        lfs_file_open(&lfs, &file, path,
                LFS_O_WRONLY | LFS_O_CREAT | LFS_O_TRUNC) => 0;

        uint8_t buffer[1024];
        strcpy((char*)buffer, "hair");
        size_t size = strlen((char*)buffer);
        for (lfs_off_t j = 0; j < startsizes[i]; j += size) {
            lfs_file_write(&lfs, &file, buffer, size) => size;
        }
        lfs_file_size(&lfs, &file) => startsizes[i];

        if (startseeks[i] != startsizes[i]) {
            lfs_file_seek(&lfs, &file,
                    startseeks[i], LFS_SEEK_SET) => startseeks[i];
        }

        lfs_file_truncate(&lfs, &file, hotsizes[i]) => 0;
        lfs_file_size(&lfs, &file) => hotsizes[i];

        lfs_file_close(&lfs, &file) => 0;
    }

    lfs_unmount(&lfs) => 0;

    lfs_mount(&lfs, cfg) => 0;

    for (unsigned i = 0; i < COUNT; i++) {
        char path[1024];
        sprintf(path, "hairyhead%d", i);
        lfs_file_t file;
        lfs_file_open(&lfs, &file, path, LFS_O_RDWR) => 0;
        lfs_file_size(&lfs, &file) => hotsizes[i];

        size_t size = strlen("hair");
        lfs_off_t j = 0;
        for (; j < startsizes[i] && j < hotsizes[i]; j += size) {
            uint8_t buffer[1024];
            lfs_file_read(&lfs, &file, buffer, size) => size;
            memcmp(buffer, "hair", size) => 0;
        }

        for (; j < hotsizes[i]; j += size) {
            uint8_t buffer[1024];
            lfs_file_read(&lfs, &file, buffer, size) => size;
            memcmp(buffer, "\0\0\0\0", size) => 0;
        }

        lfs_file_truncate(&lfs, &file, coldsizes[i]) => 0;
        lfs_file_size(&lfs, &file) => coldsizes[i];

        lfs_file_close(&lfs, &file) => 0;
    }

    lfs_unmount(&lfs) => 0;

    lfs_mount(&lfs, cfg) => 0;

    for (unsigned i = 0; i < COUNT; i++) {
        char path[1024];
        sprintf(path, "hairyhead%d", i);
        lfs_file_t file;
        lfs_file_open(&lfs, &file, path, LFS_O_RDONLY) => 0;
        lfs_file_size(&lfs, &file) => coldsizes[i];

        size_t size = strlen("hair");
        lfs_off_t j = 0;
        for (; j < startsizes[i] && j < hotsizes[i] && j < coldsizes[i];
                j += size) {
            uint8_t buffer[1024];
            lfs_file_read(&lfs, &file, buffer, size) => size;
            memcmp(buffer, "hair", size) => 0;
        }

        for (; j < coldsizes[i]; j += size) {
            uint8_t buffer[1024];
            lfs_file_read(&lfs, &file, buffer, size) => size;
            memcmp(buffer, "\0\0\0\0", size) => 0;
        }

        lfs_file_close(&lfs, &file) => 0;
    }

    lfs_unmount(&lfs) => 0;
'''

<<<<<<< HEAD
[[case]] # noop truncate
define.MEDIUMSIZE = [32, 33, 512, 513, 2048, 2049, 8192, 8193]
=======
# noop truncate
[cases.test_truncate_nop]
defines.MEDIUMSIZE = [32, 2048]
>>>>>>> 92298c74
code = '''
    lfs_t lfs;
    lfs_format(&lfs, cfg) => 0;
    lfs_mount(&lfs, cfg) => 0;
    lfs_file_t file;
    lfs_file_open(&lfs, &file, "baldynoop",
            LFS_O_RDWR | LFS_O_CREAT) => 0;

    uint8_t buffer[1024];
    strcpy((char*)buffer, "hair");
    size_t size = strlen((char*)buffer);
    for (lfs_off_t j = 0; j < MEDIUMSIZE; j += size) {
        lfs_file_write(&lfs, &file, buffer, lfs_min(size, MEDIUMSIZE-j))
                => lfs_min(size, MEDIUMSIZE-j);

        // this truncate should do nothing
        lfs_file_truncate(&lfs, &file, j+lfs_min(size, MEDIUMSIZE-j)) => 0;
    }
    lfs_file_size(&lfs, &file) => MEDIUMSIZE;

    lfs_file_seek(&lfs, &file, 0, LFS_SEEK_SET) => 0;
    // should do nothing again
    lfs_file_truncate(&lfs, &file, MEDIUMSIZE) => 0;
    lfs_file_size(&lfs, &file) => MEDIUMSIZE;

    for (lfs_off_t j = 0; j < MEDIUMSIZE; j += size) {
        lfs_file_read(&lfs, &file, buffer, lfs_min(size, MEDIUMSIZE-j))
                => lfs_min(size, MEDIUMSIZE-j);
        memcmp(buffer, "hair", lfs_min(size, MEDIUMSIZE-j)) => 0;
    }
    lfs_file_read(&lfs, &file, buffer, size) => 0;

    lfs_file_close(&lfs, &file) => 0;
    lfs_unmount(&lfs) => 0;

    // still there after reboot?
    lfs_mount(&lfs, cfg) => 0;
    lfs_file_open(&lfs, &file, "baldynoop", LFS_O_RDWR) => 0;
    lfs_file_size(&lfs, &file) => MEDIUMSIZE;
    for (lfs_off_t j = 0; j < MEDIUMSIZE; j += size) {
        lfs_file_read(&lfs, &file, buffer, lfs_min(size, MEDIUMSIZE-j))
                => lfs_min(size, MEDIUMSIZE-j);
        memcmp(buffer, "hair", lfs_min(size, MEDIUMSIZE-j)) => 0;
    }
    lfs_file_read(&lfs, &file, buffer, size) => 0;
    lfs_file_close(&lfs, &file) => 0;
    lfs_unmount(&lfs) => 0;
'''<|MERGE_RESOLUTION|>--- conflicted
+++ resolved
@@ -1,14 +1,8 @@
-<<<<<<< HEAD
-[[case]] # simple truncate
-define.MEDIUMSIZE = [31, 32, 33, 511, 512, 513, 2047, 2048, 2049]
-define.LARGESIZE = [32, 33, 512, 513, 2048, 2049, 8192, 8193]
-if = 'MEDIUMSIZE < LARGESIZE'
-=======
 # simple truncate
 [cases.test_truncate_simple]
-defines.MEDIUMSIZE = [32, 2048]
-defines.LARGESIZE = 8192
->>>>>>> 92298c74
+defines.MEDIUMSIZE = [31, 32, 33, 511, 512, 513, 2047, 2048, 2049]
+defines.LARGESIZE = [32, 33, 512, 513, 2048, 2049, 8192, 8193]
+if = 'MEDIUMSIZE < LARGESIZE'
 code = '''
     lfs_t lfs;
     lfs_format(&lfs, cfg) => 0;
@@ -28,13 +22,8 @@
 
     lfs_file_close(&lfs, &file) => 0;
     lfs_unmount(&lfs) => 0;
-<<<<<<< HEAD
-
-    lfs_mount(&lfs, &cfg) => 0;
-=======
     
     lfs_mount(&lfs, cfg) => 0;
->>>>>>> 92298c74
     lfs_file_open(&lfs, &file, "baldynoop", LFS_O_RDWR) => 0;
     lfs_file_size(&lfs, &file) => LARGESIZE;
 
@@ -60,17 +49,11 @@
     lfs_unmount(&lfs) => 0;
 '''
 
-<<<<<<< HEAD
-[[case]] # truncate and read
-define.MEDIUMSIZE = [31, 32, 33, 511, 512, 513, 2047, 2048, 2049]
-define.LARGESIZE = [32, 33, 512, 513, 2048, 2049, 8192, 8193]
-if = 'MEDIUMSIZE < LARGESIZE'
-=======
 # truncate and read
 [cases.test_truncate_read]
-defines.MEDIUMSIZE = [32, 2048]
-defines.LARGESIZE = 8192
->>>>>>> 92298c74
+defines.MEDIUMSIZE = [31, 32, 33, 511, 512, 513, 2047, 2048, 2049]
+defines.LARGESIZE = [32, 33, 512, 513, 2048, 2049, 8192, 8193]
+if = 'MEDIUMSIZE < LARGESIZE'
 code = '''
     lfs_t lfs;
     lfs_format(&lfs, cfg) => 0;
@@ -181,17 +164,11 @@
     lfs_unmount(&lfs) => 0;
 '''
 
-<<<<<<< HEAD
-[[case]] # truncate and write
-define.MEDIUMSIZE = [31, 32, 33, 511, 512, 513, 2047, 2048, 2049]
-define.LARGESIZE = [32, 33, 512, 513, 2048, 2049, 8192, 8193]
-if = 'MEDIUMSIZE < LARGESIZE'
-=======
 # truncate and write
 [cases.test_truncate_write]
-defines.MEDIUMSIZE = [32, 2048]
-defines.LARGESIZE = 8192
->>>>>>> 92298c74
+defines.MEDIUMSIZE = [31, 32, 33, 511, 512, 513, 2047, 2048, 2049]
+defines.LARGESIZE = [32, 33, 512, 513, 2048, 2049, 8192, 8193]
+if = 'MEDIUMSIZE < LARGESIZE'
 code = '''
     lfs_t lfs;
     lfs_format(&lfs, cfg) => 0;
@@ -248,18 +225,11 @@
     lfs_unmount(&lfs) => 0;
 '''
 
-<<<<<<< HEAD
-[[case]] # truncate write under powerloss
-define.SMALLSIZE = [4, 512]
-define.MEDIUMSIZE = [0, 3, 4, 5, 31, 32, 33, 511, 512, 513, 1023, 1024, 1025]
-define.LARGESIZE = 2048
-=======
 # truncate write under powerloss
 [cases.test_truncate_reentrant_write]
 defines.SMALLSIZE = [4, 512]
-defines.MEDIUMSIZE = [32, 1024]
+defines.MEDIUMSIZE = [0, 3, 4, 5, 31, 32, 33, 511, 512, 513, 1023, 1024, 1025]
 defines.LARGESIZE = 2048
->>>>>>> 92298c74
 reentrant = true
 code = '''
     lfs_t lfs;
@@ -278,19 +248,12 @@
                 size == (size_t)MEDIUMSIZE ||
                 size == (size_t)SMALLSIZE);
         for (lfs_off_t j = 0; j < size; j += 4) {
-<<<<<<< HEAD
+            uint8_t buffer[1024];
             lfs_file_read(&lfs, &file, buffer, lfs_min(4, size-j))
                     => lfs_min(4, size-j);
             assert(memcmp(buffer, "hair", lfs_min(4, size-j)) == 0 ||
                    memcmp(buffer, "bald", lfs_min(4, size-j)) == 0 ||
                    memcmp(buffer, "comb", lfs_min(4, size-j)) == 0);
-=======
-            uint8_t buffer[1024];
-            lfs_file_read(&lfs, &file, buffer, 4) => 4;
-            assert(memcmp(buffer, "hair", 4) == 0 ||
-                   memcmp(buffer, "bald", 4) == 0 ||
-                   memcmp(buffer, "comb", 4) == 0);
->>>>>>> 92298c74
         }
         lfs_file_close(&lfs, &file) => 0;
     }
@@ -483,14 +446,9 @@
     lfs_unmount(&lfs) => 0;
 '''
 
-<<<<<<< HEAD
-[[case]] # noop truncate
-define.MEDIUMSIZE = [32, 33, 512, 513, 2048, 2049, 8192, 8193]
-=======
 # noop truncate
 [cases.test_truncate_nop]
-defines.MEDIUMSIZE = [32, 2048]
->>>>>>> 92298c74
+defines.MEDIUMSIZE = [32, 33, 512, 513, 2048, 2049, 8192, 8193]
 code = '''
     lfs_t lfs;
     lfs_format(&lfs, cfg) => 0;
