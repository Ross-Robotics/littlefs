#!/bin/bash
set -eu
export TEST_FILE=$0
trap 'export TEST_LINE=$LINENO' DEBUG

echo "=== Path tests ==="
rm -rf blocks
scripts/test.py << TEST
    lfs2_format(&lfs2, &cfg) => 0;
TEST

scripts/test.py << TEST
    lfs2_mount(&lfs2, &cfg) => 0;
    lfs2_mkdir(&lfs2, "tea") => 0;
    lfs2_mkdir(&lfs2, "coffee") => 0;
    lfs2_mkdir(&lfs2, "soda") => 0;
    lfs2_mkdir(&lfs2, "tea/hottea") => 0;
    lfs2_mkdir(&lfs2, "tea/warmtea") => 0;
    lfs2_mkdir(&lfs2, "tea/coldtea") => 0;
    lfs2_mkdir(&lfs2, "coffee/hotcoffee") => 0;
    lfs2_mkdir(&lfs2, "coffee/warmcoffee") => 0;
    lfs2_mkdir(&lfs2, "coffee/coldcoffee") => 0;
    lfs2_mkdir(&lfs2, "soda/hotsoda") => 0;
    lfs2_mkdir(&lfs2, "soda/warmsoda") => 0;
    lfs2_mkdir(&lfs2, "soda/coldsoda") => 0;
    lfs2_unmount(&lfs2) => 0;
TEST

echo "--- Root path tests ---"
scripts/test.py << TEST
    lfs2_mount(&lfs2, &cfg) => 0;
    lfs2_stat(&lfs2, "tea/hottea", &info) => 0;
    strcmp(info.name, "hottea") => 0;
    lfs2_stat(&lfs2, "/tea/hottea", &info) => 0;
    strcmp(info.name, "hottea") => 0;

    lfs2_mkdir(&lfs2, "/milk1") => 0;
    lfs2_stat(&lfs2, "/milk1", &info) => 0;
    strcmp(info.name, "milk1") => 0;
    lfs2_unmount(&lfs2) => 0;
TEST

echo "--- Redundant slash path tests ---"
scripts/test.py << TEST
    lfs2_mount(&lfs2, &cfg) => 0;
    lfs2_stat(&lfs2, "/tea/hottea", &info) => 0;
    strcmp(info.name, "hottea") => 0;
    lfs2_stat(&lfs2, "//tea//hottea", &info) => 0;
    strcmp(info.name, "hottea") => 0;
    lfs2_stat(&lfs2, "///tea///hottea", &info) => 0;
    strcmp(info.name, "hottea") => 0;

    lfs2_mkdir(&lfs2, "///milk2") => 0;
    lfs2_stat(&lfs2, "///milk2", &info) => 0;
    strcmp(info.name, "milk2") => 0;
    lfs2_unmount(&lfs2) => 0;
TEST

echo "--- Dot path tests ---"
scripts/test.py << TEST
    lfs2_mount(&lfs2, &cfg) => 0;
    lfs2_stat(&lfs2, "./tea/hottea", &info) => 0;
    strcmp(info.name, "hottea") => 0;
    lfs2_stat(&lfs2, "/./tea/hottea", &info) => 0;
    strcmp(info.name, "hottea") => 0;
    lfs2_stat(&lfs2, "/././tea/hottea", &info) => 0;
    strcmp(info.name, "hottea") => 0;
    lfs2_stat(&lfs2, "/./tea/./hottea", &info) => 0;
    strcmp(info.name, "hottea") => 0;

    lfs2_mkdir(&lfs2, "/./milk3") => 0;
    lfs2_stat(&lfs2, "/./milk3", &info) => 0;
    strcmp(info.name, "milk3") => 0;
    lfs2_unmount(&lfs2) => 0;
TEST

echo "--- Dot dot path tests ---"
scripts/test.py << TEST
    lfs2_mount(&lfs2, &cfg) => 0;
    lfs2_stat(&lfs2, "coffee/../tea/hottea", &info) => 0;
    strcmp(info.name, "hottea") => 0;
    lfs2_stat(&lfs2, "tea/coldtea/../hottea", &info) => 0;
    strcmp(info.name, "hottea") => 0;
    lfs2_stat(&lfs2, "coffee/coldcoffee/../../tea/hottea", &info) => 0;
    strcmp(info.name, "hottea") => 0;
    lfs2_stat(&lfs2, "coffee/../soda/../tea/hottea", &info) => 0;
    strcmp(info.name, "hottea") => 0;

    lfs2_mkdir(&lfs2, "coffee/../milk4") => 0;
    lfs2_stat(&lfs2, "coffee/../milk4", &info) => 0;
    strcmp(info.name, "milk4") => 0;
    lfs2_unmount(&lfs2) => 0;
TEST

echo "--- Trailing dot path tests ---"
scripts/test.py << TEST
    lfs2_mount(&lfs2, &cfg) => 0;
    lfs2_stat(&lfs2, "tea/hottea/", &info) => 0;
    strcmp(info.name, "hottea") => 0;
    lfs2_stat(&lfs2, "tea/hottea/.", &info) => 0;
    strcmp(info.name, "hottea") => 0;
    lfs2_stat(&lfs2, "tea/hottea/./.", &info) => 0;
    strcmp(info.name, "hottea") => 0;
    lfs2_stat(&lfs2, "tea/hottea/..", &info) => 0;
    strcmp(info.name, "tea") => 0;
    lfs2_stat(&lfs2, "tea/hottea/../.", &info) => 0;
    strcmp(info.name, "tea") => 0;
    lfs2_unmount(&lfs2) => 0;
TEST

echo "--- Root dot dot path tests ---"
scripts/test.py << TEST
    lfs2_mount(&lfs2, &cfg) => 0;
    lfs2_stat(&lfs2, "coffee/../../../../../../tea/hottea", &info) => 0;
    strcmp(info.name, "hottea") => 0;

    lfs2_mkdir(&lfs2, "coffee/../../../../../../milk5") => 0;
    lfs2_stat(&lfs2, "coffee/../../../../../../milk5", &info) => 0;
    strcmp(info.name, "milk5") => 0;
    lfs2_unmount(&lfs2) => 0;
TEST

echo "--- Root tests ---"
scripts/test.py << TEST
    lfs2_mount(&lfs2, &cfg) => 0;
    lfs2_stat(&lfs2, "/", &info) => 0;
    info.type => LFS2_TYPE_DIR;
    strcmp(info.name, "/") => 0;

    lfs2_mkdir(&lfs2, "/") => LFS2_ERR_EXIST;
    lfs2_file_open(&lfs2, &file, "/", LFS2_O_WRONLY | LFS2_O_CREAT)
        => LFS2_ERR_ISDIR;

    // more corner cases
    lfs2_remove(&lfs2, "") => LFS2_ERR_INVAL;
    lfs2_remove(&lfs2, ".") => LFS2_ERR_INVAL;
    lfs2_remove(&lfs2, "..") => LFS2_ERR_INVAL;
    lfs2_remove(&lfs2, "/") => LFS2_ERR_INVAL;
    lfs2_remove(&lfs2, "//") => LFS2_ERR_INVAL;
    lfs2_remove(&lfs2, "./") => LFS2_ERR_INVAL;
    lfs2_unmount(&lfs2) => 0;
TEST

echo "--- Sketchy path tests ---"
scripts/test.py << TEST
    lfs2_mount(&lfs2, &cfg) => 0;
    lfs2_mkdir(&lfs2, "dirt/ground") => LFS2_ERR_NOENT;
    lfs2_mkdir(&lfs2, "dirt/ground/earth") => LFS2_ERR_NOENT;
    lfs2_unmount(&lfs2) => 0;
TEST

echo "--- Superblock conflict test ---"
scripts/test.py << TEST
    lfs2_mount(&lfs2, &cfg) => 0;
    lfs2_mkdir(&lfs2, "littlefs") => 0;
    lfs2_remove(&lfs2, "littlefs") => 0;
    lfs2_unmount(&lfs2) => 0;
TEST

echo "--- Max path test ---"
scripts/test.py << TEST
    lfs2_mount(&lfs2, &cfg) => 0;
    memset(path, 'w', LFS2_NAME_MAX+1);
    path[LFS2_NAME_MAX+2] = '\0';
    lfs2_mkdir(&lfs2, path) => LFS2_ERR_NAMETOOLONG;
    lfs2_file_open(&lfs2, &file, path,
            LFS2_O_WRONLY | LFS2_O_CREAT) => LFS2_ERR_NAMETOOLONG;

    memcpy(path, "coffee/", strlen("coffee/"));
    memset(path+strlen("coffee/"), 'w', LFS2_NAME_MAX+1);
    path[strlen("coffee/")+LFS2_NAME_MAX+2] = '\0';
    lfs2_mkdir(&lfs2, path) => LFS2_ERR_NAMETOOLONG;
    lfs2_file_open(&lfs2, &file, path,
            LFS2_O_WRONLY | LFS2_O_CREAT) => LFS2_ERR_NAMETOOLONG;
    lfs2_unmount(&lfs2) => 0;
TEST

echo "--- Really big path test ---"
scripts/test.py << TEST
<<<<<<< HEAD
    lfs2_mount(&lfs2, &cfg) => 0;
    memset(path, 'w', LFS2_NAME_MAX);
    path[LFS2_NAME_MAX+1] = '\0';
    lfs2_mkdir(&lfs2, path) => 0;
    lfs2_remove(&lfs2, path) => 0;
    lfs2_file_open(&lfs2, &file, path,
            LFS2_O_WRONLY | LFS2_O_CREAT) => 0;
    lfs2_file_close(&lfs2, &file) => 0;
    lfs2_remove(&lfs2, path) => 0;

    memcpy(path, "coffee/", strlen("coffee/"));
    memset(path+strlen("coffee/"), 'w', LFS2_NAME_MAX);
    path[strlen("coffee/")+LFS2_NAME_MAX+1] = '\0';
    lfs2_mkdir(&lfs2, path) => 0;
    lfs2_remove(&lfs2, path) => 0;
    lfs2_file_open(&lfs2, &file, path,
            LFS2_O_WRONLY | LFS2_O_CREAT) => 0;
    lfs2_file_close(&lfs2, &file) => 0;
    lfs2_remove(&lfs2, path) => 0;
    lfs2_unmount(&lfs2) => 0;
=======
    lfs_mount(&lfs, &cfg) => 0;
    memset(path, 'w', LFS_NAME_MAX);
    path[LFS_NAME_MAX] = '\0';
    lfs_mkdir(&lfs, path) => 0;
    lfs_remove(&lfs, path) => 0;
    lfs_file_open(&lfs, &file, path,
            LFS_O_WRONLY | LFS_O_CREAT) => 0;
    lfs_file_close(&lfs, &file) => 0;
    lfs_remove(&lfs, path) => 0;

    memcpy(path, "coffee/", strlen("coffee/"));
    memset(path+strlen("coffee/"), 'w', LFS_NAME_MAX);
    path[strlen("coffee/")+LFS_NAME_MAX] = '\0';
    lfs_mkdir(&lfs, path) => 0;
    lfs_remove(&lfs, path) => 0;
    lfs_file_open(&lfs, &file, path,
            LFS_O_WRONLY | LFS_O_CREAT) => 0;
    lfs_file_close(&lfs, &file) => 0;
    lfs_remove(&lfs, path) => 0;
    lfs_unmount(&lfs) => 0;
>>>>>>> 6b657377
TEST

scripts/results.py<|MERGE_RESOLUTION|>--- conflicted
+++ resolved
@@ -177,10 +177,9 @@
 
 echo "--- Really big path test ---"
 scripts/test.py << TEST
-<<<<<<< HEAD
     lfs2_mount(&lfs2, &cfg) => 0;
     memset(path, 'w', LFS2_NAME_MAX);
-    path[LFS2_NAME_MAX+1] = '\0';
+    path[LFS2_NAME_MAX] = '\0';
     lfs2_mkdir(&lfs2, path) => 0;
     lfs2_remove(&lfs2, path) => 0;
     lfs2_file_open(&lfs2, &file, path,
@@ -190,7 +189,7 @@
 
     memcpy(path, "coffee/", strlen("coffee/"));
     memset(path+strlen("coffee/"), 'w', LFS2_NAME_MAX);
-    path[strlen("coffee/")+LFS2_NAME_MAX+1] = '\0';
+    path[strlen("coffee/")+LFS2_NAME_MAX] = '\0';
     lfs2_mkdir(&lfs2, path) => 0;
     lfs2_remove(&lfs2, path) => 0;
     lfs2_file_open(&lfs2, &file, path,
@@ -198,28 +197,6 @@
     lfs2_file_close(&lfs2, &file) => 0;
     lfs2_remove(&lfs2, path) => 0;
     lfs2_unmount(&lfs2) => 0;
-=======
-    lfs_mount(&lfs, &cfg) => 0;
-    memset(path, 'w', LFS_NAME_MAX);
-    path[LFS_NAME_MAX] = '\0';
-    lfs_mkdir(&lfs, path) => 0;
-    lfs_remove(&lfs, path) => 0;
-    lfs_file_open(&lfs, &file, path,
-            LFS_O_WRONLY | LFS_O_CREAT) => 0;
-    lfs_file_close(&lfs, &file) => 0;
-    lfs_remove(&lfs, path) => 0;
-
-    memcpy(path, "coffee/", strlen("coffee/"));
-    memset(path+strlen("coffee/"), 'w', LFS_NAME_MAX);
-    path[strlen("coffee/")+LFS_NAME_MAX] = '\0';
-    lfs_mkdir(&lfs, path) => 0;
-    lfs_remove(&lfs, path) => 0;
-    lfs_file_open(&lfs, &file, path,
-            LFS_O_WRONLY | LFS_O_CREAT) => 0;
-    lfs_file_close(&lfs, &file) => 0;
-    lfs_remove(&lfs, path) => 0;
-    lfs_unmount(&lfs) => 0;
->>>>>>> 6b657377
 TEST
 
 scripts/results.py