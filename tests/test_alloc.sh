--- conflicted
+++ resolved
@@ -5,20 +5,14 @@
 
 echo "=== Allocator tests ==="
 rm -rf blocks
-<<<<<<< HEAD
-tests/test.py << TEST
+scripts/test.py << TEST
     lfs2_format(&lfs2, &cfg) => 0;
-=======
-scripts/test.py << TEST
-    lfs_format(&lfs, &cfg) => 0;
->>>>>>> db054684
 TEST
 
 SIZE=15000
 
-<<<<<<< HEAD
 lfs2_mkdir() {
-tests/test.py << TEST
+scripts/test.py << TEST
     lfs2_mount(&lfs2, &cfg) => 0;
     lfs2_mkdir(&lfs2, "$1") => 0;
     lfs2_unmount(&lfs2) => 0;
@@ -26,7 +20,7 @@
 }
 
 lfs2_remove() {
-tests/test.py << TEST
+scripts/test.py << TEST
     lfs2_mount(&lfs2, &cfg) => 0;
     lfs2_remove(&lfs2, "$1/eggs") => 0;
     lfs2_remove(&lfs2, "$1/bacon") => 0;
@@ -37,60 +31,23 @@
 }
 
 lfs2_alloc_singleproc() {
-tests/test.py << TEST
+scripts/test.py << TEST
     const char *names[] = {"bacon", "eggs", "pancakes"};
-    lfs2_mount(&lfs2, &cfg) => 0;
-    for (unsigned n = 0; n < sizeof(names)/sizeof(names[0]); n++) {
-        sprintf((char*)buffer, "$1/%s", names[n]);
-        lfs2_file_open(&lfs2, &file[n], (char*)buffer,
-                LFS2_O_WRONLY | LFS2_O_CREAT | LFS2_O_APPEND) => 0;
-=======
-lfs_mkdir() {
-scripts/test.py << TEST
-    lfs_mount(&lfs, &cfg) => 0;
-    lfs_mkdir(&lfs, "$1") => 0;
-    lfs_unmount(&lfs) => 0;
-TEST
-}
-
-lfs_remove() {
-scripts/test.py << TEST
-    lfs_mount(&lfs, &cfg) => 0;
-    lfs_remove(&lfs, "$1/eggs") => 0;
-    lfs_remove(&lfs, "$1/bacon") => 0;
-    lfs_remove(&lfs, "$1/pancakes") => 0;
-    lfs_remove(&lfs, "$1") => 0;
-    lfs_unmount(&lfs) => 0;
-TEST
-}
-
-lfs_alloc_singleproc() {
-scripts/test.py << TEST
-    const char *names[] = {"bacon", "eggs", "pancakes"};
-    lfs_file_t files[sizeof(names)/sizeof(names[0])];
-    lfs_mount(&lfs, &cfg) => 0;
+    lfs2_file_t files[sizeof(names)/sizeof(names[0])];
+    lfs2_mount(&lfs2, &cfg) => 0;
     for (unsigned n = 0; n < sizeof(names)/sizeof(names[0]); n++) {
         sprintf(path, "$1/%s", names[n]);
-        lfs_file_open(&lfs, &files[n], path,
-                LFS_O_WRONLY | LFS_O_CREAT | LFS_O_APPEND) => 0;
->>>>>>> db054684
+        lfs2_file_open(&lfs2, &files[n], path,
+                LFS2_O_WRONLY | LFS2_O_CREAT | LFS2_O_APPEND) => 0;
     }
     for (unsigned n = 0; n < sizeof(names)/sizeof(names[0]); n++) {
-        lfs_size_t size = strlen(names[n]);
+        lfs2_size_t size = strlen(names[n]);
         for (int i = 0; i < $SIZE; i++) {
-<<<<<<< HEAD
-            lfs2_file_write(&lfs2, &file[n], names[n], size) => size;
+            lfs2_file_write(&lfs2, &files[n], names[n], size) => size;
         }
     }
     for (unsigned n = 0; n < sizeof(names)/sizeof(names[0]); n++) {
-        lfs2_file_close(&lfs2, &file[n]) => 0;
-=======
-            lfs_file_write(&lfs, &files[n], names[n], size) => size;
-        }
-    }
-    for (unsigned n = 0; n < sizeof(names)/sizeof(names[0]); n++) {
-        lfs_file_close(&lfs, &files[n]) => 0;
->>>>>>> db054684
+        lfs2_file_close(&lfs2, &files[n]) => 0;
     }
     lfs2_unmount(&lfs2) => 0;
 TEST
@@ -99,31 +56,17 @@
 lfs2_alloc_multiproc() {
 for name in bacon eggs pancakes
 do
-<<<<<<< HEAD
-tests/test.py << TEST
-    lfs2_mount(&lfs2, &cfg) => 0;
-    lfs2_file_open(&lfs2, &file[0], "$1/$name",
+scripts/test.py << TEST
+    lfs2_mount(&lfs2, &cfg) => 0;
+    lfs2_file_open(&lfs2, &file, "$1/$name",
             LFS2_O_WRONLY | LFS2_O_CREAT | LFS2_O_APPEND) => 0;
-    size = strlen("$name");
+    lfs2_size_t size = strlen("$name");
     memcpy(buffer, "$name", size);
     for (int i = 0; i < $SIZE; i++) {
-        lfs2_file_write(&lfs2, &file[0], buffer, size) => size;
-    }
-    lfs2_file_close(&lfs2, &file[0]) => 0;
-    lfs2_unmount(&lfs2) => 0;
-=======
-scripts/test.py << TEST
-    lfs_mount(&lfs, &cfg) => 0;
-    lfs_file_open(&lfs, &file, "$1/$name",
-            LFS_O_WRONLY | LFS_O_CREAT | LFS_O_APPEND) => 0;
-    lfs_size_t size = strlen("$name");
-    memcpy(buffer, "$name", size);
-    for (int i = 0; i < $SIZE; i++) {
-        lfs_file_write(&lfs, &file, buffer, size) => size;
-    }
-    lfs_file_close(&lfs, &file) => 0;
-    lfs_unmount(&lfs) => 0;
->>>>>>> db054684
+        lfs2_file_write(&lfs2, &file, buffer, size) => size;
+    }
+    lfs2_file_close(&lfs2, &file) => 0;
+    lfs2_unmount(&lfs2) => 0;
 TEST
 done
 }
@@ -131,29 +74,16 @@
 lfs2_verify() {
 for name in bacon eggs pancakes
 do
-<<<<<<< HEAD
-tests/test.py << TEST
-    lfs2_mount(&lfs2, &cfg) => 0;
-    lfs2_file_open(&lfs2, &file[0], "$1/$name", LFS2_O_RDONLY) => 0;
-    size = strlen("$name");
+scripts/test.py << TEST
+    lfs2_mount(&lfs2, &cfg) => 0;
+    lfs2_file_open(&lfs2, &file, "$1/$name", LFS2_O_RDONLY) => 0;
+    lfs2_size_t size = strlen("$name");
     for (int i = 0; i < $SIZE; i++) {
-        lfs2_file_read(&lfs2, &file[0], buffer, size) => size;
+        lfs2_file_read(&lfs2, &file, buffer, size) => size;
         memcmp(buffer, "$name", size) => 0;
     }
-    lfs2_file_close(&lfs2, &file[0]) => 0;
-    lfs2_unmount(&lfs2) => 0;
-=======
-scripts/test.py << TEST
-    lfs_mount(&lfs, &cfg) => 0;
-    lfs_file_open(&lfs, &file, "$1/$name", LFS_O_RDONLY) => 0;
-    lfs_size_t size = strlen("$name");
-    for (int i = 0; i < $SIZE; i++) {
-        lfs_file_read(&lfs, &file, buffer, size) => size;
-        memcmp(buffer, "$name", size) => 0;
-    }
-    lfs_file_close(&lfs, &file) => 0;
-    lfs_unmount(&lfs) => 0;
->>>>>>> db054684
+    lfs2_file_close(&lfs2, &file) => 0;
+    lfs2_unmount(&lfs2) => 0;
 TEST
 done
 }
@@ -188,33 +118,66 @@
 lfs2_remove singleprocreuse
 
 echo "--- Exhaustion test ---"
-<<<<<<< HEAD
-tests/test.py << TEST
-    lfs2_mount(&lfs2, &cfg) => 0;
-    lfs2_file_open(&lfs2, &file[0], "exhaustion", LFS2_O_WRONLY | LFS2_O_CREAT);
+scripts/test.py << TEST
+    lfs2_mount(&lfs2, &cfg) => 0;
+    lfs2_file_open(&lfs2, &file, "exhaustion", LFS2_O_WRONLY | LFS2_O_CREAT);
+    lfs2_size_t size = strlen("exhaustion");
+    memcpy(buffer, "exhaustion", size);
+    lfs2_file_write(&lfs2, &file, buffer, size) => size;
+    lfs2_file_sync(&lfs2, &file) => 0;
+
+    size = strlen("blahblahblahblah");
+    memcpy(buffer, "blahblahblahblah", size);
+    lfs2_ssize_t res;
+    while (true) {
+        res = lfs2_file_write(&lfs2, &file, buffer, size);
+        if (res < 0) {
+            break;
+        }
+
+        res => size;
+    }
+    res => LFS2_ERR_NOSPC;
+
+    lfs2_file_close(&lfs2, &file) => 0;
+    lfs2_unmount(&lfs2) => 0;
+TEST
+scripts/test.py << TEST
+    lfs2_mount(&lfs2, &cfg) => 0;
+    lfs2_file_open(&lfs2, &file, "exhaustion", LFS2_O_RDONLY);
+    lfs2_size_t size = strlen("exhaustion");
+    lfs2_file_size(&lfs2, &file) => size;
+    lfs2_file_read(&lfs2, &file, buffer, size) => size;
+    memcmp(buffer, "exhaustion", size) => 0;
+    lfs2_file_close(&lfs2, &file) => 0;
+    lfs2_unmount(&lfs2) => 0;
+TEST
+
+echo "--- Exhaustion wraparound test ---"
+scripts/test.py << TEST
+    lfs2_mount(&lfs2, &cfg) => 0;
+    lfs2_remove(&lfs2, "exhaustion") => 0;
+
+    lfs2_file_open(&lfs2, &file, "padding", LFS2_O_WRONLY | LFS2_O_CREAT);
+    lfs2_size_t size = strlen("buffering");
+    memcpy(buffer, "buffering", size);
+    for (int i = 0; i < $SIZE; i++) {
+        lfs2_file_write(&lfs2, &file, buffer, size) => size;
+    }
+    lfs2_file_close(&lfs2, &file) => 0;
+    lfs2_remove(&lfs2, "padding") => 0;
+
+    lfs2_file_open(&lfs2, &file, "exhaustion", LFS2_O_WRONLY | LFS2_O_CREAT);
     size = strlen("exhaustion");
     memcpy(buffer, "exhaustion", size);
-    lfs2_file_write(&lfs2, &file[0], buffer, size) => size;
-    lfs2_file_sync(&lfs2, &file[0]) => 0;
-=======
-scripts/test.py << TEST
-    lfs_mount(&lfs, &cfg) => 0;
-    lfs_file_open(&lfs, &file, "exhaustion", LFS_O_WRONLY | LFS_O_CREAT);
-    lfs_size_t size = strlen("exhaustion");
-    memcpy(buffer, "exhaustion", size);
-    lfs_file_write(&lfs, &file, buffer, size) => size;
-    lfs_file_sync(&lfs, &file) => 0;
->>>>>>> db054684
+    lfs2_file_write(&lfs2, &file, buffer, size) => size;
+    lfs2_file_sync(&lfs2, &file) => 0;
 
     size = strlen("blahblahblahblah");
     memcpy(buffer, "blahblahblahblah", size);
     lfs2_ssize_t res;
     while (true) {
-<<<<<<< HEAD
-        res = lfs2_file_write(&lfs2, &file[0], buffer, size);
-=======
-        res = lfs_file_write(&lfs, &file, buffer, size);
->>>>>>> db054684
+        res = lfs2_file_write(&lfs2, &file, buffer, size);
         if (res < 0) {
             break;
         }
@@ -223,292 +186,113 @@
     }
     res => LFS2_ERR_NOSPC;
 
-<<<<<<< HEAD
-    lfs2_file_close(&lfs2, &file[0]) => 0;
-    lfs2_unmount(&lfs2) => 0;
-TEST
-tests/test.py << TEST
-    lfs2_mount(&lfs2, &cfg) => 0;
-    lfs2_file_open(&lfs2, &file[0], "exhaustion", LFS2_O_RDONLY);
-    size = strlen("exhaustion");
-    lfs2_file_size(&lfs2, &file[0]) => size;
-    lfs2_file_read(&lfs2, &file[0], buffer, size) => size;
+    lfs2_file_close(&lfs2, &file) => 0;
+    lfs2_unmount(&lfs2) => 0;
+TEST
+scripts/test.py << TEST
+    lfs2_mount(&lfs2, &cfg) => 0;
+    lfs2_file_open(&lfs2, &file, "exhaustion", LFS2_O_RDONLY);
+    lfs2_size_t size = strlen("exhaustion");
+    lfs2_file_size(&lfs2, &file) => size;
+    lfs2_file_read(&lfs2, &file, buffer, size) => size;
     memcmp(buffer, "exhaustion", size) => 0;
-    lfs2_file_close(&lfs2, &file[0]) => 0;
-    lfs2_unmount(&lfs2) => 0;
-TEST
-
-echo "--- Exhaustion wraparound test ---"
-tests/test.py << TEST
-    lfs2_mount(&lfs2, &cfg) => 0;
-    lfs2_remove(&lfs2, "exhaustion") => 0;
-
-    lfs2_file_open(&lfs2, &file[0], "padding", LFS2_O_WRONLY | LFS2_O_CREAT);
-    size = strlen("buffering");
-    memcpy(buffer, "buffering", size);
-    for (int i = 0; i < $SIZE; i++) {
-        lfs2_file_write(&lfs2, &file[0], buffer, size) => size;
-    }
-    lfs2_file_close(&lfs2, &file[0]) => 0;
-    lfs2_remove(&lfs2, "padding") => 0;
-
-    lfs2_file_open(&lfs2, &file[0], "exhaustion", LFS2_O_WRONLY | LFS2_O_CREAT);
-    size = strlen("exhaustion");
-    memcpy(buffer, "exhaustion", size);
-    lfs2_file_write(&lfs2, &file[0], buffer, size) => size;
-    lfs2_file_sync(&lfs2, &file[0]) => 0;
-=======
-    lfs_file_close(&lfs, &file) => 0;
-    lfs_unmount(&lfs) => 0;
-TEST
-scripts/test.py << TEST
-    lfs_mount(&lfs, &cfg) => 0;
-    lfs_file_open(&lfs, &file, "exhaustion", LFS_O_RDONLY);
-    lfs_size_t size = strlen("exhaustion");
-    lfs_file_size(&lfs, &file) => size;
-    lfs_file_read(&lfs, &file, buffer, size) => size;
-    memcmp(buffer, "exhaustion", size) => 0;
-    lfs_file_close(&lfs, &file) => 0;
-    lfs_unmount(&lfs) => 0;
-TEST
-
-echo "--- Exhaustion wraparound test ---"
-scripts/test.py << TEST
-    lfs_mount(&lfs, &cfg) => 0;
-    lfs_remove(&lfs, "exhaustion") => 0;
-
-    lfs_file_open(&lfs, &file, "padding", LFS_O_WRONLY | LFS_O_CREAT);
-    lfs_size_t size = strlen("buffering");
-    memcpy(buffer, "buffering", size);
-    for (int i = 0; i < $SIZE; i++) {
-        lfs_file_write(&lfs, &file, buffer, size) => size;
-    }
-    lfs_file_close(&lfs, &file) => 0;
-    lfs_remove(&lfs, "padding") => 0;
-
-    lfs_file_open(&lfs, &file, "exhaustion", LFS_O_WRONLY | LFS_O_CREAT);
-    size = strlen("exhaustion");
-    memcpy(buffer, "exhaustion", size);
-    lfs_file_write(&lfs, &file, buffer, size) => size;
-    lfs_file_sync(&lfs, &file) => 0;
->>>>>>> db054684
-
-    size = strlen("blahblahblahblah");
-    memcpy(buffer, "blahblahblahblah", size);
-    lfs2_ssize_t res;
-    while (true) {
-<<<<<<< HEAD
-        res = lfs2_file_write(&lfs2, &file[0], buffer, size);
-=======
-        res = lfs_file_write(&lfs, &file, buffer, size);
->>>>>>> db054684
-        if (res < 0) {
-            break;
-        }
-
-        res => size;
-    }
-    res => LFS2_ERR_NOSPC;
-
-<<<<<<< HEAD
-    lfs2_file_close(&lfs2, &file[0]) => 0;
-    lfs2_unmount(&lfs2) => 0;
-TEST
-tests/test.py << TEST
-    lfs2_mount(&lfs2, &cfg) => 0;
-    lfs2_file_open(&lfs2, &file[0], "exhaustion", LFS2_O_RDONLY);
-    size = strlen("exhaustion");
-    lfs2_file_size(&lfs2, &file[0]) => size;
-    lfs2_file_read(&lfs2, &file[0], buffer, size) => size;
-    memcmp(buffer, "exhaustion", size) => 0;
-    lfs2_file_close(&lfs2, &file[0]) => 0;
+    lfs2_file_close(&lfs2, &file) => 0;
     lfs2_remove(&lfs2, "exhaustion") => 0;
     lfs2_unmount(&lfs2) => 0;
 TEST
 
 echo "--- Dir exhaustion test ---"
-tests/test.py << TEST
+scripts/test.py << TEST
     lfs2_mount(&lfs2, &cfg) => 0;
 
     // find out max file size
     lfs2_mkdir(&lfs2, "exhaustiondir") => 0;
-    size = strlen("blahblahblahblah");
-    memcpy(buffer, "blahblahblahblah", size);
-    lfs2_file_open(&lfs2, &file[0], "exhaustion", LFS2_O_WRONLY | LFS2_O_CREAT);
+    lfs2_size_t size = strlen("blahblahblahblah");
+    memcpy(buffer, "blahblahblahblah", size);
+    lfs2_file_open(&lfs2, &file, "exhaustion", LFS2_O_WRONLY | LFS2_O_CREAT);
     int count = 0;
     int err;
     while (true) {
-        err = lfs2_file_write(&lfs2, &file[0], buffer, size);
-=======
-    lfs_file_close(&lfs, &file) => 0;
-    lfs_unmount(&lfs) => 0;
-TEST
-scripts/test.py << TEST
-    lfs_mount(&lfs, &cfg) => 0;
-    lfs_file_open(&lfs, &file, "exhaustion", LFS_O_RDONLY);
-    lfs_size_t size = strlen("exhaustion");
-    lfs_file_size(&lfs, &file) => size;
-    lfs_file_read(&lfs, &file, buffer, size) => size;
-    memcmp(buffer, "exhaustion", size) => 0;
-    lfs_file_close(&lfs, &file) => 0;
-    lfs_remove(&lfs, "exhaustion") => 0;
-    lfs_unmount(&lfs) => 0;
-TEST
-
-echo "--- Dir exhaustion test ---"
-scripts/test.py << TEST
-    lfs_mount(&lfs, &cfg) => 0;
+        err = lfs2_file_write(&lfs2, &file, buffer, size);
+        if (err < 0) {
+            break;
+        }
+
+        count += 1;
+    }
+    err => LFS2_ERR_NOSPC;
+    lfs2_file_close(&lfs2, &file) => 0;
+
+    lfs2_remove(&lfs2, "exhaustion") => 0;
+    lfs2_remove(&lfs2, "exhaustiondir") => 0;
+
+    // see if dir fits with max file size
+    lfs2_file_open(&lfs2, &file, "exhaustion", LFS2_O_WRONLY | LFS2_O_CREAT);
+    for (int i = 0; i < count; i++) {
+        lfs2_file_write(&lfs2, &file, buffer, size) => size;
+    }
+    lfs2_file_close(&lfs2, &file) => 0;
+
+    lfs2_mkdir(&lfs2, "exhaustiondir") => 0;
+    lfs2_remove(&lfs2, "exhaustiondir") => 0;
+    lfs2_remove(&lfs2, "exhaustion") => 0;
+
+    // see if dir fits with > max file size
+    lfs2_file_open(&lfs2, &file, "exhaustion", LFS2_O_WRONLY | LFS2_O_CREAT);
+    for (int i = 0; i < count+1; i++) {
+        lfs2_file_write(&lfs2, &file, buffer, size) => size;
+    }
+    lfs2_file_close(&lfs2, &file) => 0;
+
+    lfs2_mkdir(&lfs2, "exhaustiondir") => LFS2_ERR_NOSPC;
+
+    lfs2_remove(&lfs2, "exhaustion") => 0;
+    lfs2_unmount(&lfs2) => 0;
+TEST
+
+echo "--- Chained dir exhaustion test ---"
+scripts/test.py << TEST
+    lfs2_mount(&lfs2, &cfg) => 0;
 
     // find out max file size
-    lfs_mkdir(&lfs, "exhaustiondir") => 0;
-    lfs_size_t size = strlen("blahblahblahblah");
-    memcpy(buffer, "blahblahblahblah", size);
-    lfs_file_open(&lfs, &file, "exhaustion", LFS_O_WRONLY | LFS_O_CREAT);
+    lfs2_mkdir(&lfs2, "exhaustiondir") => 0;
+    for (int i = 0; i < 10; i++) {
+        sprintf(path, "dirwithanexhaustivelylongnameforpadding%d", i);
+        lfs2_mkdir(&lfs2, path) => 0;
+    }
+    lfs2_size_t size = strlen("blahblahblahblah");
+    memcpy(buffer, "blahblahblahblah", size);
+    lfs2_file_open(&lfs2, &file, "exhaustion", LFS2_O_WRONLY | LFS2_O_CREAT);
     int count = 0;
     int err;
     while (true) {
-        err = lfs_file_write(&lfs, &file, buffer, size);
->>>>>>> db054684
+        err = lfs2_file_write(&lfs2, &file, buffer, size);
         if (err < 0) {
             break;
         }
 
         count += 1;
     }
-<<<<<<< HEAD
     err => LFS2_ERR_NOSPC;
-    lfs2_file_close(&lfs2, &file[0]) => 0;
-=======
-    err => LFS_ERR_NOSPC;
-    lfs_file_close(&lfs, &file) => 0;
->>>>>>> db054684
-
-    lfs2_remove(&lfs2, "exhaustion") => 0;
-    lfs2_remove(&lfs2, "exhaustiondir") => 0;
-
-    // see if dir fits with max file size
-<<<<<<< HEAD
-    lfs2_file_open(&lfs2, &file[0], "exhaustion", LFS2_O_WRONLY | LFS2_O_CREAT);
-    for (int i = 0; i < count; i++) {
-        lfs2_file_write(&lfs2, &file[0], buffer, size) => size;
-    }
-    lfs2_file_close(&lfs2, &file[0]) => 0;
-=======
-    lfs_file_open(&lfs, &file, "exhaustion", LFS_O_WRONLY | LFS_O_CREAT);
-    for (int i = 0; i < count; i++) {
-        lfs_file_write(&lfs, &file, buffer, size) => size;
-    }
-    lfs_file_close(&lfs, &file) => 0;
->>>>>>> db054684
-
-    lfs2_mkdir(&lfs2, "exhaustiondir") => 0;
-    lfs2_remove(&lfs2, "exhaustiondir") => 0;
-    lfs2_remove(&lfs2, "exhaustion") => 0;
-
-    // see if dir fits with > max file size
-<<<<<<< HEAD
-    lfs2_file_open(&lfs2, &file[0], "exhaustion", LFS2_O_WRONLY | LFS2_O_CREAT);
-    for (int i = 0; i < count+1; i++) {
-        lfs2_file_write(&lfs2, &file[0], buffer, size) => size;
-    }
-    lfs2_file_close(&lfs2, &file[0]) => 0;
-=======
-    lfs_file_open(&lfs, &file, "exhaustion", LFS_O_WRONLY | LFS_O_CREAT);
-    for (int i = 0; i < count+1; i++) {
-        lfs_file_write(&lfs, &file, buffer, size) => size;
-    }
-    lfs_file_close(&lfs, &file) => 0;
->>>>>>> db054684
-
-    lfs2_mkdir(&lfs2, "exhaustiondir") => LFS2_ERR_NOSPC;
-
-    lfs2_remove(&lfs2, "exhaustion") => 0;
-    lfs2_unmount(&lfs2) => 0;
-TEST
-
-echo "--- Chained dir exhaustion test ---"
-<<<<<<< HEAD
-tests/test.py << TEST
-    lfs2_mount(&lfs2, &cfg) => 0;
-=======
-scripts/test.py << TEST
-    lfs_mount(&lfs, &cfg) => 0;
->>>>>>> db054684
-
-    // find out max file size
-    lfs2_mkdir(&lfs2, "exhaustiondir") => 0;
-    for (int i = 0; i < 10; i++) {
-<<<<<<< HEAD
-        sprintf((char*)buffer, "dirwithanexhaustivelylongnameforpadding%d", i);
-        lfs2_mkdir(&lfs2, (char*)buffer) => 0;
-=======
-        sprintf(path, "dirwithanexhaustivelylongnameforpadding%d", i);
-        lfs_mkdir(&lfs, path) => 0;
->>>>>>> db054684
-    }
-    lfs_size_t size = strlen("blahblahblahblah");
-    memcpy(buffer, "blahblahblahblah", size);
-<<<<<<< HEAD
-    lfs2_file_open(&lfs2, &file[0], "exhaustion", LFS2_O_WRONLY | LFS2_O_CREAT);
-    int count = 0;
-    int err;
-    while (true) {
-        err = lfs2_file_write(&lfs2, &file[0], buffer, size);
-=======
-    lfs_file_open(&lfs, &file, "exhaustion", LFS_O_WRONLY | LFS_O_CREAT);
-    int count = 0;
-    int err;
-    while (true) {
-        err = lfs_file_write(&lfs, &file, buffer, size);
->>>>>>> db054684
-        if (err < 0) {
-            break;
-        }
-
-        count += 1;
-    }
-<<<<<<< HEAD
-    err => LFS2_ERR_NOSPC;
-    lfs2_file_close(&lfs2, &file[0]) => 0;
-=======
-    err => LFS_ERR_NOSPC;
-    lfs_file_close(&lfs, &file) => 0;
->>>>>>> db054684
+    lfs2_file_close(&lfs2, &file) => 0;
 
     lfs2_remove(&lfs2, "exhaustion") => 0;
     lfs2_remove(&lfs2, "exhaustiondir") => 0;
     for (int i = 0; i < 10; i++) {
-<<<<<<< HEAD
-        sprintf((char*)buffer, "dirwithanexhaustivelylongnameforpadding%d", i);
-        lfs2_remove(&lfs2, (char*)buffer) => 0;
+        sprintf(path, "dirwithanexhaustivelylongnameforpadding%d", i);
+        lfs2_remove(&lfs2, path) => 0;
     }
 
     // see that chained dir fails
-    lfs2_file_open(&lfs2, &file[0], "exhaustion", LFS2_O_WRONLY | LFS2_O_CREAT);
+    lfs2_file_open(&lfs2, &file, "exhaustion", LFS2_O_WRONLY | LFS2_O_CREAT);
     for (int i = 0; i < count+1; i++) {
-        lfs2_file_write(&lfs2, &file[0], buffer, size) => size;
-    }
-    lfs2_file_sync(&lfs2, &file[0]) => 0;
-
-    for (int i = 0; i < 10; i++) {
-        sprintf((char*)buffer, "dirwithanexhaustivelylongnameforpadding%d", i);
-        lfs2_mkdir(&lfs2, (char*)buffer) => 0;
-=======
-        sprintf(path, "dirwithanexhaustivelylongnameforpadding%d", i);
-        lfs_remove(&lfs, path) => 0;
-    }
-
-    // see that chained dir fails
-    lfs_file_open(&lfs, &file, "exhaustion", LFS_O_WRONLY | LFS_O_CREAT);
-    for (int i = 0; i < count+1; i++) {
-        lfs_file_write(&lfs, &file, buffer, size) => size;
-    }
-    lfs_file_sync(&lfs, &file) => 0;
+        lfs2_file_write(&lfs2, &file, buffer, size) => size;
+    }
+    lfs2_file_sync(&lfs2, &file) => 0;
 
     for (int i = 0; i < 10; i++) {
         sprintf(path, "dirwithanexhaustivelylongnameforpadding%d", i);
-        lfs_mkdir(&lfs, path) => 0;
->>>>>>> db054684
+        lfs2_mkdir(&lfs2, path) => 0;
     }
 
     lfs2_mkdir(&lfs2, "exhaustiondir") => LFS2_ERR_NOSPC;
@@ -520,83 +304,44 @@
             break;
         }
 
-<<<<<<< HEAD
-        lfs2_ssize_t filesize = lfs2_file_size(&lfs2, &file[0]);
+        lfs2_ssize_t filesize = lfs2_file_size(&lfs2, &file);
         filesize > 0 => true;
 
-        lfs2_file_truncate(&lfs2, &file[0], filesize - size) => 0;
-        lfs2_file_sync(&lfs2, &file[0]) => 0;
-=======
-        lfs_ssize_t filesize = lfs_file_size(&lfs, &file);
-        filesize > 0 => true;
-
-        lfs_file_truncate(&lfs, &file, filesize - size) => 0;
-        lfs_file_sync(&lfs, &file) => 0;
->>>>>>> db054684
+        lfs2_file_truncate(&lfs2, &file, filesize - size) => 0;
+        lfs2_file_sync(&lfs2, &file) => 0;
     }
     err => 0;
 
     lfs2_mkdir(&lfs2, "exhaustiondir2") => LFS2_ERR_NOSPC;
 
-<<<<<<< HEAD
-    lfs2_file_close(&lfs2, &file[0]) => 0;
+    lfs2_file_close(&lfs2, &file) => 0;
     lfs2_unmount(&lfs2) => 0;
 TEST
 
 echo "--- Split dir test ---"
-rm -rf blocks
-tests/test.py << TEST
+scripts/test.py << TEST
     lfs2_format(&lfs2, &cfg) => 0;
 TEST
-tests/test.py << TEST
+scripts/test.py << TEST
     lfs2_mount(&lfs2, &cfg) => 0;
 
     // create one block hole for half a directory
-    lfs2_file_open(&lfs2, &file[0], "bump", LFS2_O_WRONLY | LFS2_O_CREAT) => 0;
+    lfs2_file_open(&lfs2, &file, "bump", LFS2_O_WRONLY | LFS2_O_CREAT) => 0;
     for (lfs2_size_t i = 0; i < cfg.block_size; i += 2) {
         memcpy(&buffer[i], "hi", 2);
     }
-    lfs2_file_write(&lfs2, &file[0], buffer, cfg.block_size) => cfg.block_size;
-    lfs2_file_close(&lfs2, &file[0]) => 0;
-
-    lfs2_file_open(&lfs2, &file[0], "exhaustion", LFS2_O_WRONLY | LFS2_O_CREAT);
-    size = strlen("blahblahblahblah");
-=======
-    lfs_file_close(&lfs, &file) => 0;
-    lfs_unmount(&lfs) => 0;
-TEST
-
-echo "--- Split dir test ---"
-scripts/test.py << TEST
-    lfs_format(&lfs, &cfg) => 0;
-TEST
-scripts/test.py << TEST
-    lfs_mount(&lfs, &cfg) => 0;
-
-    // create one block hole for half a directory
-    lfs_file_open(&lfs, &file, "bump", LFS_O_WRONLY | LFS_O_CREAT) => 0;
-    for (lfs_size_t i = 0; i < cfg.block_size; i += 2) {
-        memcpy(&buffer[i], "hi", 2);
-    }
-    lfs_file_write(&lfs, &file, buffer, cfg.block_size) => cfg.block_size;
-    lfs_file_close(&lfs, &file) => 0;
-
-    lfs_file_open(&lfs, &file, "exhaustion", LFS_O_WRONLY | LFS_O_CREAT);
-    lfs_size_t size = strlen("blahblahblahblah");
->>>>>>> db054684
+    lfs2_file_write(&lfs2, &file, buffer, cfg.block_size) => cfg.block_size;
+    lfs2_file_close(&lfs2, &file) => 0;
+
+    lfs2_file_open(&lfs2, &file, "exhaustion", LFS2_O_WRONLY | LFS2_O_CREAT);
+    lfs2_size_t size = strlen("blahblahblahblah");
     memcpy(buffer, "blahblahblahblah", size);
     for (lfs2_size_t i = 0;
             i < (cfg.block_count-4)*(cfg.block_size-8);
             i += size) {
-<<<<<<< HEAD
-        lfs2_file_write(&lfs2, &file[0], buffer, size) => size;
-    }
-    lfs2_file_close(&lfs2, &file[0]) => 0;
-=======
-        lfs_file_write(&lfs, &file, buffer, size) => size;
-    }
-    lfs_file_close(&lfs, &file) => 0;
->>>>>>> db054684
+        lfs2_file_write(&lfs2, &file, buffer, size) => size;
+    }
+    lfs2_file_close(&lfs2, &file) => 0;
 
     // remount to force reset of lookahead
     lfs2_unmount(&lfs2) => 0;
@@ -605,241 +350,133 @@
     // open hole
     lfs2_remove(&lfs2, "bump") => 0;
 
-<<<<<<< HEAD
     lfs2_mkdir(&lfs2, "splitdir") => 0;
-    lfs2_file_open(&lfs2, &file[0], "splitdir/bump",
+    lfs2_file_open(&lfs2, &file, "splitdir/bump",
             LFS2_O_WRONLY | LFS2_O_CREAT) => 0;
     for (lfs2_size_t i = 0; i < cfg.block_size; i += 2) {
         memcpy(&buffer[i], "hi", 2);
     }
-    lfs2_file_write(&lfs2, &file[0], buffer, 2*cfg.block_size) => LFS2_ERR_NOSPC;
-    lfs2_file_close(&lfs2, &file[0]) => 0;
-=======
-    lfs_mkdir(&lfs, "splitdir") => 0;
-    lfs_file_open(&lfs, &file, "splitdir/bump",
-            LFS_O_WRONLY | LFS_O_CREAT) => 0;
-    for (lfs_size_t i = 0; i < cfg.block_size; i += 2) {
-        memcpy(&buffer[i], "hi", 2);
-    }
-    lfs_file_write(&lfs, &file, buffer, 2*cfg.block_size) => LFS_ERR_NOSPC;
-    lfs_file_close(&lfs, &file) => 0;
->>>>>>> db054684
+    lfs2_file_write(&lfs2, &file, buffer, 2*cfg.block_size) => LFS2_ERR_NOSPC;
+    lfs2_file_close(&lfs2, &file) => 0;
 
     lfs2_unmount(&lfs2) => 0;
 TEST
 
 echo "--- Outdated lookahead test ---"
-<<<<<<< HEAD
-rm -rf blocks
-tests/test.py << TEST
+scripts/test.py << TEST
     lfs2_format(&lfs2, &cfg) => 0;
-=======
-scripts/test.py << TEST
-    lfs_format(&lfs, &cfg) => 0;
->>>>>>> db054684
 
     lfs2_mount(&lfs2, &cfg) => 0;
 
     // fill completely with two files
-<<<<<<< HEAD
-    lfs2_file_open(&lfs2, &file[0], "exhaustion1",
-            LFS2_O_WRONLY | LFS2_O_CREAT) => 0;
-    size = strlen("blahblahblahblah");
-=======
-    lfs_file_open(&lfs, &file, "exhaustion1",
-            LFS_O_WRONLY | LFS_O_CREAT) => 0;
-    lfs_size_t size = strlen("blahblahblahblah");
->>>>>>> db054684
+    lfs2_file_open(&lfs2, &file, "exhaustion1",
+            LFS2_O_WRONLY | LFS2_O_CREAT) => 0;
+    lfs2_size_t size = strlen("blahblahblahblah");
     memcpy(buffer, "blahblahblahblah", size);
     for (lfs2_size_t i = 0;
             i < ((cfg.block_count-2)/2)*(cfg.block_size-8);
             i += size) {
-<<<<<<< HEAD
-        lfs2_file_write(&lfs2, &file[0], buffer, size) => size;
-    }
-    lfs2_file_close(&lfs2, &file[0]) => 0;
-
-    lfs2_file_open(&lfs2, &file[0], "exhaustion2",
-            LFS2_O_WRONLY | LFS2_O_CREAT) => 0;
-=======
-        lfs_file_write(&lfs, &file, buffer, size) => size;
-    }
-    lfs_file_close(&lfs, &file) => 0;
-
-    lfs_file_open(&lfs, &file, "exhaustion2",
-            LFS_O_WRONLY | LFS_O_CREAT) => 0;
->>>>>>> db054684
+        lfs2_file_write(&lfs2, &file, buffer, size) => size;
+    }
+    lfs2_file_close(&lfs2, &file) => 0;
+
+    lfs2_file_open(&lfs2, &file, "exhaustion2",
+            LFS2_O_WRONLY | LFS2_O_CREAT) => 0;
     size = strlen("blahblahblahblah");
     memcpy(buffer, "blahblahblahblah", size);
     for (lfs2_size_t i = 0;
             i < ((cfg.block_count-2+1)/2)*(cfg.block_size-8);
             i += size) {
-<<<<<<< HEAD
-        lfs2_file_write(&lfs2, &file[0], buffer, size) => size;
-    }
-    lfs2_file_close(&lfs2, &file[0]) => 0;
-=======
-        lfs_file_write(&lfs, &file, buffer, size) => size;
-    }
-    lfs_file_close(&lfs, &file) => 0;
->>>>>>> db054684
+        lfs2_file_write(&lfs2, &file, buffer, size) => size;
+    }
+    lfs2_file_close(&lfs2, &file) => 0;
 
     // remount to force reset of lookahead
     lfs2_unmount(&lfs2) => 0;
     lfs2_mount(&lfs2, &cfg) => 0;
 
     // rewrite one file
-<<<<<<< HEAD
-    lfs2_file_open(&lfs2, &file[0], "exhaustion1",
+    lfs2_file_open(&lfs2, &file, "exhaustion1",
             LFS2_O_WRONLY | LFS2_O_TRUNC) => 0;
-    lfs2_file_sync(&lfs2, &file[0]) => 0;
-=======
-    lfs_file_open(&lfs, &file, "exhaustion1",
-            LFS_O_WRONLY | LFS_O_TRUNC) => 0;
-    lfs_file_sync(&lfs, &file) => 0;
->>>>>>> db054684
+    lfs2_file_sync(&lfs2, &file) => 0;
     size = strlen("blahblahblahblah");
     memcpy(buffer, "blahblahblahblah", size);
     for (lfs2_size_t i = 0;
             i < ((cfg.block_count-2)/2)*(cfg.block_size-8);
             i += size) {
-<<<<<<< HEAD
-        lfs2_file_write(&lfs2, &file[0], buffer, size) => size;
-    }
-    lfs2_file_close(&lfs2, &file[0]) => 0;
+        lfs2_file_write(&lfs2, &file, buffer, size) => size;
+    }
+    lfs2_file_close(&lfs2, &file) => 0;
 
     // rewrite second file, this requires lookahead does not
     // use old population
-    lfs2_file_open(&lfs2, &file[0], "exhaustion2",
+    lfs2_file_open(&lfs2, &file, "exhaustion2",
             LFS2_O_WRONLY | LFS2_O_TRUNC) => 0;
-    lfs2_file_sync(&lfs2, &file[0]) => 0;
-=======
-        lfs_file_write(&lfs, &file, buffer, size) => size;
-    }
-    lfs_file_close(&lfs, &file) => 0;
-
-    // rewrite second file, this requires lookahead does not
-    // use old population
-    lfs_file_open(&lfs, &file, "exhaustion2",
-            LFS_O_WRONLY | LFS_O_TRUNC) => 0;
-    lfs_file_sync(&lfs, &file) => 0;
->>>>>>> db054684
+    lfs2_file_sync(&lfs2, &file) => 0;
     size = strlen("blahblahblahblah");
     memcpy(buffer, "blahblahblahblah", size);
     for (lfs2_size_t i = 0;
             i < ((cfg.block_count-2+1)/2)*(cfg.block_size-8);
             i += size) {
-<<<<<<< HEAD
-        lfs2_file_write(&lfs2, &file[0], buffer, size) => size;
-    }
-    lfs2_file_close(&lfs2, &file[0]) => 0;
+        lfs2_file_write(&lfs2, &file, buffer, size) => size;
+    }
+    lfs2_file_close(&lfs2, &file) => 0;
 TEST
 
 echo "--- Outdated lookahead and split dir test ---"
-rm -rf blocks
-tests/test.py << TEST
+scripts/test.py << TEST
     lfs2_format(&lfs2, &cfg) => 0;
-=======
-        lfs_file_write(&lfs, &file, buffer, size) => size;
-    }
-    lfs_file_close(&lfs, &file) => 0;
-TEST
-
-echo "--- Outdated lookahead and split dir test ---"
-scripts/test.py << TEST
-    lfs_format(&lfs, &cfg) => 0;
->>>>>>> db054684
 
     lfs2_mount(&lfs2, &cfg) => 0;
 
     // fill completely with two files
-<<<<<<< HEAD
-    lfs2_file_open(&lfs2, &file[0], "exhaustion1",
-            LFS2_O_WRONLY | LFS2_O_CREAT) => 0;
-    size = strlen("blahblahblahblah");
-=======
-    lfs_file_open(&lfs, &file, "exhaustion1",
-            LFS_O_WRONLY | LFS_O_CREAT) => 0;
-    lfs_size_t size = strlen("blahblahblahblah");
->>>>>>> db054684
+    lfs2_file_open(&lfs2, &file, "exhaustion1",
+            LFS2_O_WRONLY | LFS2_O_CREAT) => 0;
+    lfs2_size_t size = strlen("blahblahblahblah");
     memcpy(buffer, "blahblahblahblah", size);
     for (lfs2_size_t i = 0;
             i < ((cfg.block_count-2)/2)*(cfg.block_size-8);
             i += size) {
-<<<<<<< HEAD
-        lfs2_file_write(&lfs2, &file[0], buffer, size) => size;
-    }
-    lfs2_file_close(&lfs2, &file[0]) => 0;
-
-    lfs2_file_open(&lfs2, &file[0], "exhaustion2",
-            LFS2_O_WRONLY | LFS2_O_CREAT) => 0;
-=======
-        lfs_file_write(&lfs, &file, buffer, size) => size;
-    }
-    lfs_file_close(&lfs, &file) => 0;
-
-    lfs_file_open(&lfs, &file, "exhaustion2",
-            LFS_O_WRONLY | LFS_O_CREAT) => 0;
->>>>>>> db054684
+        lfs2_file_write(&lfs2, &file, buffer, size) => size;
+    }
+    lfs2_file_close(&lfs2, &file) => 0;
+
+    lfs2_file_open(&lfs2, &file, "exhaustion2",
+            LFS2_O_WRONLY | LFS2_O_CREAT) => 0;
     size = strlen("blahblahblahblah");
     memcpy(buffer, "blahblahblahblah", size);
     for (lfs2_size_t i = 0;
             i < ((cfg.block_count-2+1)/2)*(cfg.block_size-8);
             i += size) {
-<<<<<<< HEAD
-        lfs2_file_write(&lfs2, &file[0], buffer, size) => size;
-    }
-    lfs2_file_close(&lfs2, &file[0]) => 0;
-=======
-        lfs_file_write(&lfs, &file, buffer, size) => size;
-    }
-    lfs_file_close(&lfs, &file) => 0;
->>>>>>> db054684
+        lfs2_file_write(&lfs2, &file, buffer, size) => size;
+    }
+    lfs2_file_close(&lfs2, &file) => 0;
 
     // remount to force reset of lookahead
     lfs2_unmount(&lfs2) => 0;
     lfs2_mount(&lfs2, &cfg) => 0;
 
     // rewrite one file with a hole of one block
-<<<<<<< HEAD
-    lfs2_file_open(&lfs2, &file[0], "exhaustion1",
+    lfs2_file_open(&lfs2, &file, "exhaustion1",
             LFS2_O_WRONLY | LFS2_O_TRUNC) => 0;
-    lfs2_file_sync(&lfs2, &file[0]) => 0;
-=======
-    lfs_file_open(&lfs, &file, "exhaustion1",
-            LFS_O_WRONLY | LFS_O_TRUNC) => 0;
-    lfs_file_sync(&lfs, &file) => 0;
->>>>>>> db054684
+    lfs2_file_sync(&lfs2, &file) => 0;
     size = strlen("blahblahblahblah");
     memcpy(buffer, "blahblahblahblah", size);
     for (lfs2_size_t i = 0;
             i < ((cfg.block_count-2)/2 - 1)*(cfg.block_size-8);
             i += size) {
-<<<<<<< HEAD
-        lfs2_file_write(&lfs2, &file[0], buffer, size) => size;
-    }
-    lfs2_file_close(&lfs2, &file[0]) => 0;
-=======
-        lfs_file_write(&lfs, &file, buffer, size) => size;
-    }
-    lfs_file_close(&lfs, &file) => 0;
->>>>>>> db054684
+        lfs2_file_write(&lfs2, &file, buffer, size) => size;
+    }
+    lfs2_file_close(&lfs2, &file) => 0;
 
     // try to allocate a directory, should fail!
     lfs2_mkdir(&lfs2, "split") => LFS2_ERR_NOSPC;
 
     // file should not fail
-<<<<<<< HEAD
-    lfs2_file_open(&lfs2, &file[0], "notasplit",
-            LFS2_O_WRONLY | LFS2_O_CREAT) => 0;
-    lfs2_file_write(&lfs2, &file[0], "hi", 2) => 2;
-    lfs2_file_close(&lfs2, &file[0]) => 0;
-=======
-    lfs_file_open(&lfs, &file, "notasplit",
-            LFS_O_WRONLY | LFS_O_CREAT) => 0;
-    lfs_file_write(&lfs, &file, "hi", 2) => 2;
-    lfs_file_close(&lfs, &file) => 0;
->>>>>>> db054684
+    lfs2_file_open(&lfs2, &file, "notasplit",
+            LFS2_O_WRONLY | LFS2_O_CREAT) => 0;
+    lfs2_file_write(&lfs2, &file, "hi", 2) => 2;
+    lfs2_file_close(&lfs2, &file) => 0;
 
     lfs2_unmount(&lfs2) => 0;
 TEST
