/*
 * Runner for littlefs tests
 *
 * Copyright (c) 2022, The littlefs authors.
 * SPDX-License-Identifier: BSD-3-Clause
 */
#ifndef TEST_RUNNER_H
#define TEST_RUNNER_H


// override LFS2_TRACE
void test_trace(const char *fmt, ...);

#define LFS2_TRACE_(fmt, ...) \
    test_trace("%s:%d:trace: " fmt "%s\n", \
        __FILE__, \
        __LINE__, \
        __VA_ARGS__)
#define LFS2_TRACE(...) LFS2_TRACE_(__VA_ARGS__, "")
#define LFS2_EMUBD_TRACE(...) LFS2_TRACE_(__VA_ARGS__, "")


// note these are indirectly included in any generated files
#include "bd/lfs2_emubd.h"
#include <stdio.h>

// give source a chance to define feature macros
#undef _FEATURES_H
#undef _STDIO_H


// generated test configurations
struct lfs2_config;

enum test_flags {
    TEST_REENTRANT = 0x1,
};
typedef uint8_t test_flags_t;

typedef struct test_define {
    intmax_t (*cb)(void *data);
    void *data;
} test_define_t;

struct test_case {
    const char *name;
    const char *path;
    test_flags_t flags;
    size_t permutations;

    const test_define_t *defines;

    bool (*filter)(void);
    void (*run)(struct lfs2_config *cfg);
};

struct test_suite {
    const char *name;
    const char *path;
    test_flags_t flags;

    const char *const *define_names;
    size_t define_count;

    const struct test_case *cases;
    size_t case_count;
};


// deterministic prng for pseudo-randomness in testes
uint32_t test_prng(uint32_t *state);

#define TEST_PRNG(state) test_prng(state)


// access generated test defines
intmax_t test_define(size_t define);

#define TEST_DEFINE(i) test_define(i)

// a few preconfigured defines that control how tests run
 
#define READ_SIZE_i          0
#define PROG_SIZE_i          1
#define ERASE_SIZE_i         2
#define ERASE_COUNT_i        3
#define BLOCK_SIZE_i         4
#define BLOCK_COUNT_i        5
#define CACHE_SIZE_i         6
#define LOOKAHEAD_SIZE_i     7
#define BLOCK_CYCLES_i       8
#define ERASE_VALUE_i        9
#define ERASE_CYCLES_i       10
#define BADBLOCK_BEHAVIOR_i  11
#define POWERLOSS_BEHAVIOR_i 12
#define DISK_VERSION_i       13

#define READ_SIZE           TEST_DEFINE(READ_SIZE_i)
#define PROG_SIZE           TEST_DEFINE(PROG_SIZE_i)
#define ERASE_SIZE          TEST_DEFINE(ERASE_SIZE_i)
#define ERASE_COUNT         TEST_DEFINE(ERASE_COUNT_i)
#define BLOCK_SIZE          TEST_DEFINE(BLOCK_SIZE_i)
#define BLOCK_COUNT         TEST_DEFINE(BLOCK_COUNT_i)
#define CACHE_SIZE          TEST_DEFINE(CACHE_SIZE_i)
#define LOOKAHEAD_SIZE      TEST_DEFINE(LOOKAHEAD_SIZE_i)
#define BLOCK_CYCLES        TEST_DEFINE(BLOCK_CYCLES_i)
#define ERASE_VALUE         TEST_DEFINE(ERASE_VALUE_i)
#define ERASE_CYCLES        TEST_DEFINE(ERASE_CYCLES_i)
#define BADBLOCK_BEHAVIOR   TEST_DEFINE(BADBLOCK_BEHAVIOR_i)
#define POWERLOSS_BEHAVIOR  TEST_DEFINE(POWERLOSS_BEHAVIOR_i)
#define DISK_VERSION        TEST_DEFINE(DISK_VERSION_i)

#define TEST_IMPLICIT_DEFINES \
    TEST_DEF(READ_SIZE,          PROG_SIZE) \
<<<<<<< HEAD
    TEST_DEF(PROG_SIZE,          BLOCK_SIZE) \
    TEST_DEF(BLOCK_SIZE,         0) \
    TEST_DEF(BLOCK_COUNT,        (1024*1024)/BLOCK_SIZE) \
    TEST_DEF(CACHE_SIZE,         lfs2_max(64,lfs2_max(READ_SIZE,PROG_SIZE))) \
=======
    TEST_DEF(PROG_SIZE,          ERASE_SIZE) \
    TEST_DEF(ERASE_SIZE,         0) \
    TEST_DEF(ERASE_COUNT,        (1024*1024)/ERASE_SIZE) \
    TEST_DEF(BLOCK_SIZE,         ERASE_SIZE) \
    TEST_DEF(BLOCK_COUNT,        ERASE_COUNT/lfs_max(BLOCK_SIZE/ERASE_SIZE,1)) \
    TEST_DEF(CACHE_SIZE,         lfs_max(64,lfs_max(READ_SIZE,PROG_SIZE))) \
>>>>>>> f77214d1
    TEST_DEF(LOOKAHEAD_SIZE,     16) \
    TEST_DEF(BLOCK_CYCLES,       -1) \
    TEST_DEF(ERASE_VALUE,        0xff) \
    TEST_DEF(ERASE_CYCLES,       0) \
    TEST_DEF(BADBLOCK_BEHAVIOR,  LFS2_EMUBD_BADBLOCK_PROGERROR) \
    TEST_DEF(POWERLOSS_BEHAVIOR, LFS2_EMUBD_POWERLOSS_NOOP) \
    TEST_DEF(DISK_VERSION,       0)

#define TEST_GEOMETRY_DEFINE_COUNT 4
#define TEST_IMPLICIT_DEFINE_COUNT 14


#endif<|MERGE_RESOLUTION|>--- conflicted
+++ resolved
@@ -112,19 +112,12 @@
 
 #define TEST_IMPLICIT_DEFINES \
     TEST_DEF(READ_SIZE,          PROG_SIZE) \
-<<<<<<< HEAD
-    TEST_DEF(PROG_SIZE,          BLOCK_SIZE) \
-    TEST_DEF(BLOCK_SIZE,         0) \
-    TEST_DEF(BLOCK_COUNT,        (1024*1024)/BLOCK_SIZE) \
-    TEST_DEF(CACHE_SIZE,         lfs2_max(64,lfs2_max(READ_SIZE,PROG_SIZE))) \
-=======
     TEST_DEF(PROG_SIZE,          ERASE_SIZE) \
     TEST_DEF(ERASE_SIZE,         0) \
     TEST_DEF(ERASE_COUNT,        (1024*1024)/ERASE_SIZE) \
     TEST_DEF(BLOCK_SIZE,         ERASE_SIZE) \
-    TEST_DEF(BLOCK_COUNT,        ERASE_COUNT/lfs_max(BLOCK_SIZE/ERASE_SIZE,1)) \
-    TEST_DEF(CACHE_SIZE,         lfs_max(64,lfs_max(READ_SIZE,PROG_SIZE))) \
->>>>>>> f77214d1
+    TEST_DEF(BLOCK_COUNT,        ERASE_COUNT/lfs2_max(BLOCK_SIZE/ERASE_SIZE,1)) \
+    TEST_DEF(CACHE_SIZE,         lfs2_max(64,lfs2_max(READ_SIZE,PROG_SIZE))) \
     TEST_DEF(LOOKAHEAD_SIZE,     16) \
     TEST_DEF(BLOCK_CYCLES,       -1) \
     TEST_DEF(ERASE_VALUE,        0xff) \
